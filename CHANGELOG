--- conflicted
+++ resolved
@@ -18,13 +18,10 @@
 - (BUGF) various post install network snippet fixes
 - (BUGF) fix OMAPI support's (note: deprecated) usage of subprocess
 - (SPEC) fix build for rawhide now that yaboot is included
-<<<<<<< HEAD
 - (BUGF) allow src and noarch arches for repo objects
 - (BUGF) move to PyYAML for YAML implementation since it is better maintained
-=======
 - (BUGF) fixed web-interface editing of ownership
 - (BUGF) fixed web-interface editing of management classes
->>>>>>> cacc9a20
 
 - XXX - 1.4.2
 - (BUGF) fix WTI power templates
