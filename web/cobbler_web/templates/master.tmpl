--- conflicted
+++ resolved
@@ -4,39 +4,21 @@
   <title>{% block title %}Cobbler Web Interface{% endblock %}</title>
   <meta http-equiv="Content-Type" content="text/html;charset=utf-8" />
   <link rel="stylesheet" href="/cobbler_webui_content/jquery-ui.css" type="text/css" />
-<<<<<<< HEAD
-  <link rel="stylesheet" type="text/css" media="all" href="/cobbler_webui_content/style.css" />
-  <link rel="stylesheet" type="text/css" media="all" href="/cobbler_webui_content/jsGrowl.css" />
-=======
->>>>>>> 4cda50da
   <script src="/cobbler_webui_content/jquery.min.js"></script>
   <script src="/cobbler_webui_content/jquery-ui.min.js"></script>
   <script src="/cobbler_webui_content/jsGrowl.js" type="text/javascript"></script> 
   <script src="/cobbler_webui_content/jsGrowl_jquery.js" type="text/javascript"></script> 
   <script src="/cobbler_webui_content/cobbler.js" type="text/javascript"></script> 
-<<<<<<< HEAD
-=======
   <link rel="stylesheet" type="text/css" media="all" href="/cobbler_webui_content/style.css" />
   <link rel="stylesheet" type="text/css" media="all" href="/cobbler_webui_content/jsGrowl.css" />
->>>>>>> 4cda50da
   <link rel="icon" type="image/png" href="/cobbler_webui_content/favicon.png" />
 </head>
 <body onload="go_go_gadget()">
 <div id="container">
-<<<<<<< HEAD
-  <div id="header">
-    <div id="logo"><a href="/cobbler_web/"><img src="/cobbler_webui_content/logo-cobbler.png" /></a></div>
-    <div id="user">
-      <input type="hidden" name="username" id="username" value="{{ username }}" />
-      <span>Logged in: <b>{{ username }}</b> <a class="action" href="javascript:menuaction('/cobbler_web/logout');">Logout</a></span>
-    </div>
-=======
   <div id='user'>
     <input type="hidden" name="username" id="username" value="{{ username }}" />
     Logged in: <b>{{ username }}</b> <a class="action" href="javascript:menuaction('/cobbler_web/logout');">Logout</a>
->>>>>>> 4cda50da
   </div>
-  <div id="body">
     <div id="menubar">
       <form id="menuaction" method="POST" action="">{% csrf_token %}</form>
       <script type="text/javascript">
@@ -55,7 +37,6 @@
         <li><a href="/cobbler_web/ksfile/list" class="edit">Kickstart Templates</a></li>
         <li><a href="/cobbler_web/snippet/list" class="edit">Snippets</a></li>
         <li><a href="/cobbler_web/mgmtclass/list" class="edit">Management Classes</a></li>
-        <li><a href="/cobbler_web/setting/list" class="menu">Settings</a></li>
       </ul>
       <h1>Resources</h1>
       <ul>
@@ -73,6 +54,7 @@
       </ul>
       <h1>Cobbler</h1>
       <ul>
+        <li><a href="/cobbler_web/settings" class="menu">Settings</a></li>
         <li><a href="/cobbler_web/check" class="menu">Check</a></li>
         <li><a href="/cobbler_web/events" class="menu">Events</a></li>
         <li><a href="https://github.com/cobbler/cobbler/wiki/User-documentation">Online Documentation</a></li>
@@ -80,19 +62,8 @@
       </ul>
     </div>
     <div id="content">
-  {% block content %}
+{% block content %}
       <h1 class="error">Template Failure</h1>
-<<<<<<< HEAD
-  {% endblock %}
-    </div> <!-- content -->
-    <div id="spacer">&nbsp</div>
-  </div> <!-- body -->
-  <div id="footer">
-    <a href="http://cobbler.github.com/">Cobbler {{ version }}</a>
-  </div>
-  <div id="jsGrowl"></div>
-</div> <!-- container -->
-=======
 {% endblock %}
     </div>
     <div id="jsGrowl"></div>
@@ -100,6 +71,5 @@
 <div id="footer">
   <a href="http://cobbler.github.com/">Cobbler {{ version }}</a>
 </div>
->>>>>>> 4cda50da
 </body>
 </html>