--- conflicted
+++ resolved
@@ -1,32 +1,5 @@
 {% extends 'master.tmpl' %}
 {% block content %}
-<<<<<<< HEAD
-    <fieldset>
-      <legend id="clicky" class="cursor">&raquo; Cobbler Kickstart Templates</legend>
-      <hr />
-      <!-- This is kind weird, but force the name "kickstart"
-      because we know this is the ksfile page. If this gets moved
-      to generic_list, then it can be hacked around -->
-      <ul class="list menubar" id="action">
-        <li class="menubar"><a href="/cobbler_web/{{ what }}/edit">Create new kickstart file</a></li>
-      </ul>
-      <ul class="list bgheader theader clear">
-        <li class="row setting theader bgheader">File</li>
-        <li class="row value theader bgheader">Actions</li>
-      </ul>
-      {% for ksfile,shortname,option in ksfiles %}
-      <ul class="list clear {% cycle 'roweven' 'rowodd' %}">
-        <li class="row setting">{{ shortname }}</li>
-        {% if option %}
-        <li class="row value {% cycle 'roweven' 'rowodd' %}">
-          {% ifequal option "editable" %}<a href="/cobbler_web/ksfile/edit/{{ ksfile }}">Edit</a> {% endifequal %}
-          {% ifequal option "viewable" %}<a href="{{ ksfile }}">View</a>{% endifequal %}
-          <!-- <li class="row value {% cycle 'roweven' 'rowodd' %}">WTF BBQ</li> -->
-        {% endif %}
-        </li>
-      </ul>{% endfor %}
-    </fieldset>
-=======
 <fieldset>
   <legend id="clicky" class="cursor">&raquo; Cobbler Kickstart Templates</legend>
   <hr />
@@ -49,5 +22,4 @@
     <li class="row setting {% cycle 'roweven' 'rowodd' %}">N/A</li>{% endif %}
   </ul>{% endfor %}
 </fieldset>
->>>>>>> d4195dd1
 {% endblock content %}