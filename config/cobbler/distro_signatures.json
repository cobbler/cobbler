{
  "breeds": {
    "redhat": {
      "rhel4": {
        "signatures": [
          "RedHat/RPMS",
          "CentOS/RPMS"
        ],
        "version_file": "(redhat|sl|centos)-release-4(AS|WS|ES)[\\.-]+(.*)\\.rpm",
        "version_file_regex": null,
        "kernel_arch": "kernel-(.*).rpm",
        "kernel_arch_regex": null,
        "supported_arches": [
          "i386",
          "x86_64",
          "ppc",
          "ppc64"
        ],
        "supported_repo_breeds": [
          "rsync",
          "rhn",
          "yum"
        ],
        "kernel_file": "vmlinuz(.*)",
        "initrd_file": "initrd(.*)\\.img",
        "isolinux_ok": false,
        "default_autoinstall": "sample_legacy.ks",
        "kernel_options": "",
        "kernel_options_post": "",
        "boot_files": []
      },
      "rhel5": {
        "signatures": [
          "RedHat",
          "Server",
          "CentOS",
          "Client"
        ],
        "version_file": "(redhat|sl|centos)-release-5([^\\.][\\w]*)?[\\.-]+(.*)\\.rpm",
        "version_file_regex": null,
        "kernel_arch": "kernel-(.*).rpm",
        "kernel_arch_regex": null,
        "supported_arches": [
          "i386",
          "x86_64",
          "ppc",
          "ppc64"
        ],
        "supported_repo_breeds": [
          "rsync",
          "rhn",
          "yum"
        ],
        "kernel_file": "vmlinuz(.*)",
        "initrd_file": "initrd(.*)\\.img",
        "isolinux_ok": false,
        "default_autoinstall": "sample_legacy.ks",
        "kernel_options": "",
        "kernel_options_post": "",
        "boot_files": []
      },
      "rhel6": {
        "signatures": [
          "Packages"
        ],
        "version_file": "(redhat|sl|slf|centos|oraclelinux)-release-(?!notes)([\\w]*-)*6(Server)*[\\.-]+(.*)\\.rpm",
        "version_file_regex": null,
        "kernel_arch": "kernel-(.*).rpm",
        "kernel_arch_regex": null,
        "supported_arches": [
          "i386",
          "x86_64",
          "ppc64"
        ],
        "supported_repo_breeds": [
          "rsync",
          "rhn",
          "yum"
        ],
        "kernel_file": "vmlinuz(.*)",
        "initrd_file": "initrd(.*)\\.img",
        "isolinux_ok": false,
        "default_autoinstall": "sample.ks",
        "kernel_options": "",
        "kernel_options_post": "",
        "boot_files": []
      },
      "rhel7": {
        "signatures": [
          "Packages"
        ],
        "version_file": "(redhat|sl|slf|centos|oraclelinux|vzlinux)-release-(?!notes)([\\w]*-)*7(Server)*[\\.-]+(.*)\\.rpm",
        "version_file_regex": null,
        "kernel_arch": "kernel-(.*).rpm",
        "kernel_arch_regex": null,
        "supported_arches": [
          "i386",
          "x86_64",
          "ppc64",
          "ppc64le"
        ],
        "supported_repo_breeds": [
          "rsync",
          "rhn",
          "yum"
        ],
        "kernel_file": "vmlinuz(.*)",
        "initrd_file": "initrd(.*)\\.img",
        "isolinux_ok": false,
        "default_autoinstall": "sample.ks",
        "kernel_options": "",
        "kernel_options_post": "",
        "boot_files": [],
        "boot_loaders": {
          "ppc64": [
            "grub"
          ],
          "ppc64le": [
            "grub"
          ]
        }
      },
      "rhel8": {
        "signatures": [
          "BaseOS"
        ],
        "version_file": "(redhat|sl|slf|centos|oraclelinux|vzlinux)-release-(?!notes)([\\w]*-)*8[\\.-]+(.*)\\.rpm",
        "version_file_regex": null,
        "kernel_arch": "kernel-(.*).rpm",
        "kernel_arch_regex": null,
        "supported_arches": [
          "i386",
          "x86_64",
          "ppc",
          "ppc64",
          "ppc64le"
        ],
        "supported_repo_breeds": [
          "rsync",
          "rhn",
          "yum"
        ],
        "kernel_file": "vmlinuz(.*)",
        "initrd_file": "initrd(.*)\\.img",
        "isolinux_ok": false,
        "default_autoinstall": "sample.ks",
        "kernel_options": "",
        "kernel_options_post": "",
        "boot_files": []
      },
      "ovz7": {
        "signatures": [
          "Packages"
        ],
        "version_file": "(openvz)-release-7(.*)\\.rpm",
        "version_file_regex": null,
        "kernel_arch": "vzkernel-(.*).rpm",
        "kernel_arch_regex": null,
        "supported_arches": [
          "i386",
          "x86_64"
        ],
        "supported_repo_breeds": [
          "rsync",
          "yum"
        ],
        "kernel_file": "vmlinuz(.*)",
        "initrd_file": "initrd(.*)\\.img",
        "isolinux_ok": false,
        "default_autoinstall": "sample.ks",
        "kernel_options": "",
        "kernel_options_post": "",
        "boot_files": []
      },
      "fedora16": {
        "signatures": [
          "Packages"
        ],
        "version_file": "(fedora)-release-16-(.*)\\.noarch\\.rpm",
        "version_file_regex": null,
        "kernel_arch": "kernel-(.*)\\.rpm",
        "kernel_arch_regex": null,
        "supported_arches": [
          "i386",
          "x86_64",
          "ppc",
          "ppc64"
        ],
        "supported_repo_breeds": [
          "rsync",
          "rhn",
          "yum"
        ],
        "kernel_file": "vmlinuz(.*)",
        "initrd_file": "initrd(.*)\\.img",
        "isolinux_ok": false,
        "default_autoinstall": "sample.ks",
        "kernel_options": "",
        "kernel_options_post": "",
        "boot_files": []
      },
      "fedora17": {
        "signatures": [
          "Packages"
        ],
        "version_file": "(fedora)-release-17-(.*)\\.noarch\\.rpm",
        "version_file_regex": null,
        "kernel_arch": "kernel-(.*)\\.rpm",
        "kernel_arch_regex": null,
        "supported_arches": [
          "i386",
          "x86_64",
          "ppc",
          "ppc64"
        ],
        "supported_repo_breeds": [
          "rsync",
          "rhn",
          "yum"
        ],
        "kernel_file": "vmlinuz(.*)",
        "initrd_file": "initrd(.*)\\.img",
        "isolinux_ok": false,
        "default_autoinstall": "sample.ks",
        "kernel_options": "repo=$tree",
        "kernel_options_post": "",
        "boot_files": []
      },
      "fedora18": {
        "signatures": [
          "Packages"
        ],
        "version_file": "(fedora)-release-18-(.*)\\.noarch\\.rpm",
        "version_file_regex": null,
        "kernel_arch": "kernel-(.*)\\.rpm",
        "kernel_arch_regex": null,
        "supported_arches": [
          "i386",
          "x86_64",
          "ppc",
          "ppc64"
        ],
        "supported_repo_breeds": [
          "rsync",
          "rhn",
          "yum"
        ],
        "kernel_file": "vmlinuz(.*)",
        "initrd_file": "initrd(.*)\\.img",
        "isolinux_ok": false,
        "default_autoinstall": "sample.ks",
        "kernel_options": "repo=$tree",
        "kernel_options_post": "",
        "boot_files": []
      },
      "fedora19": {
        "signatures": [
          "Packages"
        ],
        "version_file": "(fedora)-release-19-(.*)\\.noarch\\.rpm",
        "version_file_regex": null,
        "kernel_arch": "kernel-(.*)\\.rpm",
        "kernel_arch_regex": null,
        "supported_arches": [
          "i386",
          "x86_64",
          "ppc",
          "ppc64"
        ],
        "supported_repo_breeds": [
          "rsync",
          "rhn",
          "yum"
        ],
        "kernel_file": "vmlinuz(.*)",
        "initrd_file": "initrd(.*)\\.img",
        "isolinux_ok": false,
        "default_autoinstall": "sample.ks",
        "kernel_options": "repo=$tree",
        "kernel_options_post": "",
        "boot_files": []
      },
      "fedora20": {
        "signatures": [
          "Packages"
        ],
        "version_file": "(fedora)-release-20-(.*)\\.noarch\\.rpm",
        "version_file_regex": null,
        "kernel_arch": "kernel-(.*)\\.rpm",
        "kernel_arch_regex": null,
        "supported_arches": [
          "i386",
          "x86_64",
          "ppc",
          "ppc64"
        ],
        "supported_repo_breeds": [
          "rsync",
          "rhn",
          "yum"
        ],
        "kernel_file": "vmlinuz(.*)",
        "initrd_file": "initrd(.*)\\.img",
        "isolinux_ok": false,
        "default_autoinstall": "sample.ks",
        "kernel_options": "repo=$tree",
        "kernel_options_post": "",
        "boot_files": [],
        "boot_loaders": {
          "ppc64": [
            "grub"
          ]
        }
      },
      "fedora21": {
        "signatures": [
          "Packages"
        ],
        "version_file": "(fedora)-release-21-(.*)\\.noarch\\.rpm",
        "version_file_regex": null,
        "kernel_arch": "kernel-(.*)\\.rpm",
        "kernel_arch_regex": null,
        "supported_arches": [
          "i386",
          "x86_64",
          "ppc",
          "ppc64",
          "ppc64le"
        ],
        "supported_repo_breeds": [
          "rsync",
          "rhn",
          "yum"
        ],
        "kernel_file": "vmlinuz(.*)",
        "initrd_file": "initrd(.*)\\.img",
        "isolinux_ok": false,
        "default_autoinstall": "sample.ks",
        "kernel_options": "repo=$tree",
        "kernel_options_post": "",
        "boot_files": [],
        "boot_loaders": {
          "ppc64": [
            "grub"
          ]
        }
      },
      "fedora22": {
        "signatures": [
          "Packages"
        ],
        "version_file": "(fedora)-release-22-(.*)\\.noarch\\.rpm",
        "version_file_regex": null,
        "kernel_arch": "kernel-(.*)\\.rpm",
        "kernel_arch_regex": null,
        "supported_arches": [
          "i386",
          "x86_64",
          "ppc",
          "ppc64",
          "ppc64le"
        ],
        "supported_repo_breeds": [
          "rsync",
          "rhn",
          "yum"
        ],
        "kernel_file": "vmlinuz(.*)",
        "initrd_file": "initrd(.*)\\.img",
        "isolinux_ok": false,
        "default_autoinstall": "sample.ks",
        "kernel_options": "repo=$tree",
        "kernel_options_post": "",
        "boot_files": [],
        "boot_loaders": {
          "ppc64": [
            "grub"
          ]
        }
      },
      "fedora23": {
        "signatures": [
          "Packages"
        ],
        "version_file": "(fedora)-release-23-(.*)\\.noarch\\.rpm",
        "version_file_regex": null,
        "kernel_arch": "kernel-(.*)\\.rpm",
        "kernel_arch_regex": null,
        "supported_arches": [
          "i386",
          "x86_64",
          "ppc",
          "ppc64",
          "ppc64le"
        ],
        "supported_repo_breeds": [
          "rsync",
          "rhn",
          "yum"
        ],
        "kernel_file": "vmlinuz(.*)",
        "initrd_file": "initrd(.*)\\.img",
        "isolinux_ok": false,
        "default_autoinstall": "sample.ks",
        "kernel_options": "repo=$tree",
        "kernel_options_post": "",
        "boot_files": [],
        "boot_loaders": {
          "ppc64": [
            "grub"
          ]
        }
      },
      "fedora24": {
        "signatures": [
          "Packages"
        ],
        "version_file": "(fedora)-release-24-(.*)\\.noarch\\.rpm",
        "version_file_regex": null,
        "kernel_arch": "kernel-(.*)\\.rpm",
        "kernel_arch_regex": null,
        "supported_arches": [
          "i386",
          "x86_64",
          "ppc",
          "ppc64",
          "ppc64le"
        ],
        "supported_repo_breeds": [
          "rsync",
          "rhn",
          "yum"
        ],
        "kernel_file": "vmlinuz(.*)",
        "initrd_file": "initrd(.*)\\.img",
        "isolinux_ok": false,
        "default_autoinstall": "sample.ks",
        "kernel_options": "repo=$tree",
        "kernel_options_post": "",
        "boot_files": [],
        "boot_loaders": {
          "ppc64": [
            "grub"
          ]
        }
      },
      "fedora25": {
        "signatures": [
          "Packages"
        ],
        "version_file": "(fedora)-release-25-(.*)\\.noarch\\.rpm",
        "version_file_regex": null,
        "kernel_arch": "kernel-(.*)\\.rpm",
        "kernel_arch_regex": null,
        "supported_arches": [
          "i386",
          "x86_64",
          "ppc",
          "ppc64",
          "ppc64le"
        ],
        "supported_repo_breeds": [
          "rsync",
          "rhn",
          "yum"
        ],
        "kernel_file": "vmlinuz(.*)",
        "initrd_file": "initrd(.*)\\.img",
        "isolinux_ok": false,
        "default_autoinstall": "sample.ks",
        "kernel_options": "repo=$tree",
        "kernel_options_post": "",
        "boot_files": [],
        "boot_loaders": {
          "ppc64": [
            "grub"
          ]
        }
      },
      "fedora26": {
        "signatures": [
          "Packages"
        ],
        "version_file": "(fedora)-release-26-(.*)\\.noarch\\.rpm",
        "version_file_regex": null,
        "kernel_arch": "kernel-(.*)\\.rpm",
        "kernel_arch_regex": null,
        "supported_arches": [
          "aarch64",
          "i386",
          "x86_64",
          "ppc64",
          "ppc64le"
        ],
        "supported_repo_breeds": [
          "rsync",
          "rhn",
          "yum"
        ],
        "kernel_file": "vmlinuz(.*)",
        "initrd_file": "initrd(.*)\\.img",
        "isolinux_ok": false,
        "default_autoinstall": "sample.ks",
        "kernel_options": "repo=$tree",
        "kernel_options_post": "",
        "boot_files": [],
        "boot_loaders": {
          "ppc64": [
            "grub"
          ]
        }
      },
      "fedora27": {
        "signatures": [
          "Packages"
        ],
        "version_file": "(fedora)-release-27-(.*)\\.noarch\\.rpm",
        "version_file_regex": null,
        "kernel_arch": "kernel-(.*)\\.rpm",
        "kernel_arch_regex": null,
        "supported_arches": [
          "aarch64",
          "i386",
          "x86_64",
          "ppc64",
          "ppc64le"
        ],
        "supported_repo_breeds": [
          "rsync",
          "rhn",
          "yum"
        ],
        "kernel_file": "vmlinuz(.*)",
        "initrd_file": "initrd(.*)\\.img",
        "isolinux_ok": false,
        "default_autoinstall": "sample.ks",
        "kernel_options": "repo=$tree",
        "kernel_options_post": "",
        "boot_files": [],
        "boot_loaders": {
          "ppc64": [
            "grub"
          ]
        }
      },
      "fedora28": {
        "signatures": [
          "Packages"
        ],
        "version_file": "(fedora)-release-28-(.*)\\.noarch\\.rpm",
        "version_file_regex": null,
        "kernel_arch": "kernel-(.*)\\.rpm",
        "kernel_arch_regex": null,
        "supported_arches": [
          "aarch64",
          "i386",
          "x86_64",
          "ppc64",
          "ppc64le"
        ],
        "supported_repo_breeds": [
          "rsync",
          "rhn",
          "yum"
        ],
        "kernel_file": "vmlinuz(.*)",
        "initrd_file": "initrd(.*)\\.img",
        "isolinux_ok": false,
        "default_autoinstall": "sample.ks",
        "kernel_options": "repo=$tree",
        "kernel_options_post": "",
        "boot_files": [],
        "boot_loaders": {
          "ppc64": [
            "grub"
          ]
        }
      },
      "fedora29": {
        "signatures": [
          "Packages"
        ],
        "version_file": "(fedora)-release-29-(.*)\\.noarch\\.rpm",
        "version_file_regex": null,
        "kernel_arch": "kernel-(.*)\\.rpm",
        "kernel_arch_regex": null,
        "supported_arches": [
          "aarch64",
          "i386",
          "x86_64",
          "ppc64",
          "ppc64le"
        ],
        "supported_repo_breeds": [
          "rsync",
          "rhn",
          "yum"
        ],
        "kernel_file": "vmlinuz(.*)",
        "initrd_file": "initrd(.*)\\.img",
        "isolinux_ok": false,
        "default_autoinstall": "sample.ks",
        "kernel_options": "repo=$tree",
        "kernel_options_post": "",
        "boot_files": [],
        "boot_loaders": {
          "ppc64": [
            "grub"
          ]
        }
      },
      "fedora30": {
        "signatures": [
          "Packages"
        ],
        "version_file": "(fedora)-release-30-(.*)\\.noarch\\.rpm",
        "version_file_regex": null,
        "kernel_arch": "kernel-(.*)\\.rpm",
        "kernel_arch_regex": null,
        "supported_arches": [
          "aarch64",
          "i386",
          "x86_64",
          "ppc64le"
        ],
        "supported_repo_breeds": [
          "rsync",
          "rhn",
          "yum"
        ],
        "kernel_file": "vmlinuz(.*)",
        "initrd_file": "initrd(.*)\\.img",
        "isolinux_ok": false,
        "default_autoinstall": "sample.ks",
        "kernel_options": "repo=$tree",
        "kernel_options_post": "",
        "boot_files": [],
        "boot_loaders": {
          "ppc64": [
            "grub"
          ]
        }
      },
      "fedora31": {
        "signatures": [
          "Packages"
        ],
        "version_file": "(fedora)-release-31-(.*)\\.noarch\\.rpm",
        "version_file_regex": null,
        "kernel_arch": "kernel-(.*)\\.rpm",
        "kernel_arch_regex": null,
        "supported_arches": [
          "aarch64",
          "i386",
          "x86_64",
          "ppc64le"
        ],
        "supported_repo_breeds": [
          "rsync",
          "rhn",
          "yum"
        ],
        "kernel_file": "vmlinuz(.*)",
        "initrd_file": "initrd(.*)\\.img",
        "isolinux_ok": false,
        "default_autoinstall": "sample.ks",
        "kernel_options": "repo=$tree",
        "kernel_options_post": "",
        "boot_files": [],
        "boot_loaders": {
          "ppc64": [
            "grub"
          ]
        }
      },

      "cloudlinux6": {
        "signatures": [
          "Packages"
        ],
        "version_file": "(cloudlinux)-release-(.*)\\.rpm",
        "version_file_regex": null,
        "kernel_arch": "kernel-(.*).rpm",
        "kernel_arch_regex": null,
        "supported_arches": [
          "i386",
          "x86_64",
          "ppc",
          "ppc64"
        ],
        "supported_repo_breeds": [
          "rsync",
          "rhn",
          "yum"
        ],
        "kernel_file": "vmlinuz(.*)",
        "initrd_file": "initrd(.*)\\.img",
        "isolinux_ok": false,
        "default_autoinstall": "sample.ks",
        "kernel_options": "",
        "kernel_options_post": "",
        "boot_files": []
      }
    },
    "debian": {
      "squeeze": {
        "signatures": [
          "dists"
        ],
        "version_file": "Release",
        "version_file_regex": "Codename: squeeze",
        "kernel_arch": "linux-headers-(.*)\\.deb",
        "kernel_arch_regex": null,
        "supported_arches": [
          "i386",
          "amd64"
        ],
        "supported_repo_breeds": [
          "apt"
        ],
        "kernel_file": "vmlinuz(.*)",
        "initrd_file": "initrd(.*)\\.gz",
        "isolinux_ok": false,
        "default_autoinstall": "sample.seed",
        "kernel_options": "",
        "kernel_options_post": "",
        "boot_files": []
      },
      "wheezy": {
        "signatures": [
          "dists"
        ],
        "version_file": "Release",
        "version_file_regex": "Codename: wheezy",
        "kernel_arch": "linux-headers-(.*)\\.deb",
        "kernel_arch_regex": null,
        "supported_arches": [
          "i386",
          "amd64"
        ],
        "supported_repo_breeds": [
          "apt"
        ],
        "kernel_file": "vmlinuz(.*)",
        "initrd_file": "initrd(.*)\\.gz",
        "isolinux_ok": false,
        "default_autoinstall": "sample.seed",
        "kernel_options": "",
        "kernel_options_post": "",
        "boot_files": []
      },
      "jessie": {
        "signatures": [
          "dists"
        ],
        "version_file": "Release",
        "version_file_regex": "Codename: jessie",
        "kernel_arch": "linux-headers-(.*)\\.deb",
        "kernel_arch_regex": null,
        "supported_arches": [
          "i386",
          "amd64"
        ],
        "supported_repo_breeds": [
          "apt"
        ],
        "kernel_file": "vmlinuz(.*)",
        "initrd_file": "initrd(.*)\\.gz",
        "isolinux_ok": false,
        "default_autoinstall": "sample.seed",
        "kernel_options": "",
        "kernel_options_post": "",
        "boot_files": []
      },
      "stretch": {
        "signatures": [
          "dists"
        ],
        "version_file": "Release",
        "version_file_regex": "Codename: stretch",
        "kernel_arch": "linux-headers-(.*)\\.deb",
        "kernel_arch_regex": null,
        "supported_arches": [
          "i386",
          "amd64"
        ],
        "supported_repo_breeds": [
          "apt"
        ],
        "kernel_file": "vmlinuz(.*)",
        "initrd_file": "initrd(.*)\\.gz",
        "isolinux_ok": false,
        "default_autoinstall": "sample.seed",
        "kernel_options": "",
        "kernel_options_post": "",
        "boot_files": []
      },
      "buster": {
        "signatures": [
          "dists"
        ],
        "version_file": "Release",
        "version_file_regex": "Codename: buster",
        "kernel_arch": "linux-headers-(.*)\\.deb",
        "kernel_arch_regex": null,
        "supported_arches": [
          "i386",
          "amd64"
        ],
        "supported_repo_breeds": [
          "apt"
        ],
        "kernel_file": "vmlinuz(.*)",
        "initrd_file": "initrd(.*)\\.gz",
        "isolinux_ok": false,
        "default_autoinstall": "sample.seed",
        "kernel_options": "",
        "kernel_options_post": "",
        "boot_files": []
      }
    },
    "ubuntu": {
      "artful": {
        "signatures": [
          "dists",
          ".disk"
        ],
        "version_file": "Release|mini-info",
        "version_file_regex": "Codename: artful|Ubuntu 17.10",
        "kernel_arch": "linux-headers-(.*)\\.deb",
        "kernel_arch_regex": null,
        "supported_arches": [
          "i386",
          "amd64",
          "ppc64el"
        ],
        "supported_repo_breeds": [
          "apt"
        ],
        "kernel_file": "(vm)?linux(.*)",
        "initrd_file": "initrd(.*)\\.gz",
        "isolinux_ok": false,
        "default_autoinstall": "sample.seed",
        "kernel_options": "",
        "kernel_options_post": "",
        "boot_files": [],
        "boot_loaders": {
          "ppc64el": [
            "grub"
          ]
        }
      },
      "lucid": {
        "signatures": [
          "dists",
          ".disk"
        ],
        "version_file": "Release|mini-info",
        "version_file_regex": "Codename: lucid|Ubuntu 10.04",
        "kernel_arch": "linux-headers-(.*)\\.deb",
        "kernel_arch_regex": null,
        "supported_arches": [
          "i386",
          "amd64"
        ],
        "supported_repo_breeds": [
          "apt"
        ],
        "kernel_file": "linux(.*)",
        "initrd_file": "initrd(.*)\\.gz",
        "isolinux_ok": false,
        "default_autoinstall": "sample.seed",
        "kernel_options": "",
        "kernel_options_post": "",
        "boot_files": []
      },
      "oneiric": {
        "signatures": [
          "dists",
          ".disk"
        ],
        "version_file": "Release|mini-info",
        "version_file_regex": "Codename: oneiric|Ubuntu 11.10",
        "kernel_arch": "linux-headers-(.*)\\.deb",
        "kernel_arch_regex": null,
        "supported_arches": [
          "i386",
          "amd64"
        ],
        "supported_repo_breeds": [
          "apt"
        ],
        "kernel_file": "linux(.*)",
        "initrd_file": "initrd(.*)\\.gz",
        "isolinux_ok": false,
        "default_autoinstall": "sample.seed",
        "kernel_options": "",
        "kernel_options_post": "",
        "boot_files": []
      },
      "precise": {
        "signatures": [
          "dists",
          ".disk"
        ],
        "version_file": "Release|mini-info",
        "version_file_regex": "Codename: precise|Ubuntu 12.04",
        "kernel_arch": "linux-headers-(.*)\\.deb",
        "kernel_arch_regex": null,
        "supported_arches": [
          "i386",
          "amd64"
        ],
        "supported_repo_breeds": [
          "apt"
        ],
        "kernel_file": "linux(.*)",
        "initrd_file": "initrd(.*)\\.gz",
        "isolinux_ok": false,
        "default_autoinstall": "sample.seed",
        "kernel_options": "",
        "kernel_options_post": "",
        "boot_files": []
      },
      "quantal": {
        "signatures": [
          "dists",
          ".disk"
        ],
        "version_file": "Release|mini-info",
        "version_file_regex": "Codename: quantal|Ubuntu 12.10",
        "kernel_arch": "linux-headers-(.*)\\.deb",
        "kernel_arch_regex": null,
        "supported_arches": [
          "i386",
          "amd64"
        ],
        "supported_repo_breeds": [
          "apt"
        ],
        "kernel_file": "linux(.*)",
        "initrd_file": "initrd(.*)\\.gz",
        "isolinux_ok": false,
        "default_autoinstall": "sample.seed",
        "kernel_options": "",
        "kernel_options_post": "",
        "boot_files": []
      },
      "raring": {
        "signatures": [
          "dists",
          ".disk"
        ],
        "version_file": "Release|mini-info",
        "version_file_regex": "Codename: raring|Ubuntu 13.04",
        "kernel_arch": "linux-headers-(.*)\\.deb",
        "kernel_arch_regex": null,
        "supported_arches": [
          "i386",
          "amd64"
        ],
        "supported_repo_breeds": [
          "apt"
        ],
        "kernel_file": "linux(.*)",
        "initrd_file": "initrd(.*)\\.gz",
        "isolinux_ok": false,
        "default_autoinstall": "sample.seed",
        "kernel_options": "",
        "kernel_options_post": "",
        "boot_files": []
      },
      "saucy": {
        "signatures": [
          "dists",
          ".disk"
        ],
        "version_file": "Release|mini-info",
        "version_file_regex": "Codename: saucy|Ubuntu 13.10",
        "kernel_arch": "linux-headers-(.*)\\.deb",
        "kernel_arch_regex": null,
        "supported_arches": [
          "i386",
          "amd64"
        ],
        "supported_repo_breeds": [
          "apt"
        ],
        "kernel_file": "linux(.*)",
        "initrd_file": "initrd(.*)\\.gz",
        "isolinux_ok": false,
        "default_autoinstall": "sample.seed",
        "kernel_options": "",
        "kernel_options_post": "",
        "boot_files": []
      },
      "trusty": {
        "signatures": [
          "dists",
          ".disk"
        ],
        "version_file": "Release|mini-info",
        "version_file_regex": "Codename: trusty|Ubuntu 14.04",
        "kernel_arch": "linux-headers-(.*)\\.deb",
        "kernel_arch_regex": null,
        "supported_arches": [
          "i386",
          "amd64",
          "ppc64el"
        ],
        "supported_repo_breeds": [
          "apt"
        ],
        "kernel_file": "(vm)?linux(.*)",
        "initrd_file": "initrd(.*)\\.gz",
        "isolinux_ok": false,
        "default_autoinstall": "sample.seed",
        "kernel_options": "",
        "kernel_options_post": "",
        "boot_files": [],
        "boot_loaders": {
          "ppc64el": [
            "grub"
          ]
        }
      },
      "utopic": {
        "signatures": [
          "dists",
          ".disk"
        ],
        "version_file": "Release|mini-info",
        "version_file_regex": "Codename: utopic|Ubuntu 14.10",
        "kernel_arch": "linux-headers-(.*)\\.deb",
        "kernel_arch_regex": null,
        "supported_arches": [
          "i386",
          "amd64",
          "ppc64el"
        ],
        "supported_repo_breeds": [
          "apt"
        ],
        "kernel_file": "(vm)?linux(.*)",
        "initrd_file": "initrd(.*)\\.gz",
        "isolinux_ok": false,
        "default_autoinstall": "sample.seed",
        "kernel_options": "",
        "kernel_options_post": "",
        "boot_files": [],
        "boot_loaders": {
          "ppc64el": [
            "grub"
          ]
        }
      },
      "vivid": {
        "signatures": [
          "dists",
          ".disk"
        ],
        "version_file": "Release|mini-info",
        "version_file_regex": "Codename: vivid|Ubuntu 15.04",
        "kernel_arch": "linux-headers-(.*)\\.deb",
        "kernel_arch_regex": null,
        "supported_arches": [
          "i386",
          "amd64",
          "ppc64el"
        ],
        "supported_repo_breeds": [
          "apt"
        ],
        "kernel_file": "(vm)?linux(.*)",
        "initrd_file": "initrd(.*)\\.gz",
        "isolinux_ok": false,
        "default_autoinstall": "sample.seed",
        "kernel_options": "",
        "kernel_options_post": "",
        "boot_files": [],
        "boot_loaders": {
          "ppc64el": [
            "grub"
          ]
        }
      },
      "wily": {
        "signatures": [
          "dists",
          ".disk"
        ],
        "version_file": "Release|mini-info",
        "version_file_regex": "Codename: wily|Ubuntu 15.10",
        "kernel_arch": "linux-headers-(.*)\\.deb",
        "kernel_arch_regex": null,
        "supported_arches": [
          "i386",
          "amd64",
          "ppc64el"
        ],
        "supported_repo_breeds": [
          "apt"
        ],
        "kernel_file": "(vm)?linux(.*)",
        "initrd_file": "initrd(.*)\\.gz",
        "isolinux_ok": false,
        "default_autoinstall": "sample.seed",
        "kernel_options": "",
        "kernel_options_post": "",
        "boot_files": [],
        "boot_loaders": {
          "ppc64el": [
            "grub"
          ]
        }
      },
      "xenial": {
        "signatures": [
          "dists",
          ".disk"
        ],
        "version_file": "Release|mini-info",
        "version_file_regex": "Codename: xenial|Ubuntu 16.04",
        "kernel_arch": "linux-headers-(.*)\\.deb",
        "kernel_arch_regex": null,
        "supported_arches": [
          "i386",
          "amd64",
          "ppc64el"
        ],
        "supported_repo_breeds": [
          "apt"
        ],
        "kernel_file": "(vm)?linux(.*)",
        "initrd_file": "initrd(.*)\\.gz",
        "isolinux_ok": false,
        "default_autoinstall": "sample.seed",
        "kernel_options": "",
        "kernel_options_post": "",
        "boot_files": [],
        "boot_loaders": {
          "ppc64el": [
            "grub"
          ]
        }
      },
      "yakkety": {
        "signatures": [
          "dists",
          ".disk"
        ],
        "version_file": "Release|mini-info",
        "version_file_regex": "Codename: yakkety|Ubuntu 16.10",
        "kernel_arch": "linux-headers-(.*)\\.deb",
        "kernel_arch_regex": null,
        "supported_arches": [
          "i386",
          "amd64",
          "ppc64el"
        ],
        "supported_repo_breeds": [
          "apt"
        ],
        "kernel_file": "(vm)?linux(.*)",
        "initrd_file": "initrd(.*)\\.gz",
        "isolinux_ok": false,
        "default_autoinstall": "sample.seed",
        "kernel_options": "",
        "kernel_options_post": "",
        "boot_files": [],
        "boot_loaders": {
          "ppc64el": [
            "grub"
          ]
        }
      },
      "zesty": {
        "signatures": [
          "dists",
          ".disk"
        ],
        "version_file": "Release|mini-info",
        "version_file_regex": "Codename: zesty|Ubuntu 17.04",
        "kernel_arch": "linux-headers-(.*)\\.deb",
        "kernel_arch_regex": null,
        "supported_arches": [
          "i386",
          "amd64",
          "ppc64el"
        ],
        "supported_repo_breeds": [
          "apt"
        ],
        "kernel_file": "(vm)?linux(.*)",
        "initrd_file": "initrd(.*)\\.gz",
        "isolinux_ok": false,
        "default_autoinstall": "sample.seed",
        "kernel_options": "",
        "kernel_options_post": "",
        "boot_files": [],
        "boot_loaders": {
          "ppc64el": [
            "grub"
          ]
        }
      },
      "bionic": {
        "signatures": [
          "dists",
          ".disk"
        ],
        "version_file": "Release|mini-info",
        "version_file_regex": "Codename: bionic|Ubuntu 18.04",
        "kernel_arch": "linux-headers-(.*)\\.deb",
        "kernel_arch_regex": null,
        "supported_arches": [
          "i386",
          "amd64",
          "ppc64el"
        ],
        "supported_repo_breeds": [
          "apt"
        ],
        "kernel_file": "(linux|vmlinuz(.*))",
        "initrd_file": "initrd($|.gz$|.lz$)",
        "isolinux_ok": false,
        "default_autoinstall": "sample.seed",
        "kernel_options": "",
        "kernel_options_post": "",
        "boot_files": [],
        "boot_loaders": {
          "ppc64el": [
            "grub"
          ]
        }
      },
      "cosmic": {
        "signatures": [
          "dists",
          ".disk"
        ],
        "version_file": "Release|mini-info",
        "version_file_regex": "Codename: cosmic|Ubuntu 18.10",
        "kernel_arch": "linux-headers-(.*)\\.deb",
        "kernel_arch_regex": null,
        "supported_arches": [
          "i386",
          "amd64"
        ],
        "supported_repo_breeds": [
          "apt"
        ],
        "kernel_file": "linux(.*)",
        "initrd_file": "initrd(.*)\\.gz",
        "isolinux_ok": false,
        "default_autoinstall": "sample.seed",
        "kernel_options": "",
        "kernel_options_post": "",
        "boot_files": []
      },
      "disco": {
        "signatures": [
          "dists",
          ".disk"
        ],
        "version_file": "Release|mini-info",
        "version_file_regex": "Codename: disco|Ubuntu 19.04",
        "kernel_arch": "linux-headers-(.*)\\.deb",
        "kernel_arch_regex": null,
        "supported_arches": [
          "i386",
          "amd64"
        ],
        "supported_repo_breeds": [
          "apt"
        ],
        "kernel_file": "(linux|vmlinuz(.*))",
        "initrd_file": "initrd($|.gz$|.lz$)",
        "isolinux_ok": false,
        "default_autoinstall": "sample.seed",
        "kernel_options": "",
        "kernel_options_post": "",
        "boot_files": []
      },
      "eoan": {
        "signatures": [
          "dists",
          ".disk"
        ],
        "version_file": "Release|mini-info",
        "version_file_regex": "Codename: eoan|Ubuntu 19.10",
        "kernel_arch": "linux-headers-(.*)\\.deb",
        "kernel_arch_regex": null,
        "supported_arches": [
          "i386",
          "amd64"
        ],
        "supported_repo_breeds": [
          "apt"
        ],
        "kernel_file": "(linux|vmlinuz(.*))",
        "initrd_file": "initrd($|.gz$|.lz$)",
        "isolinux_ok": false,
        "default_autoinstall": "sample.seed",
        "kernel_options": "",
        "kernel_options_post": "",
        "boot_files": []
      }
    },
    "suse": {
      "suse": {
        "signatures": [],
        "version_file": "",
        "version_file_regex": "",
        "kernel_arch": "",
        "kernel_arch_regex": "",
        "supported_arches": [
          "i386",
          "x86_64",
          "ia64",
          "ppc",
          "ppc64",
          "s390",
          "s390x"
        ],
        "supported_repo_breeds": [],
        "kernel_file": "",
        "initrd_file": "",
        "isolinux_ok": false,
        "default_autoinstall": "",
        "kernel_options": "",
        "kernel_options_post": "",
        "boot_files": []
      },
      "opensuse11.2": {
        "signatures": [
          "suse"
        ],
        "version_file": "openSUSE-release-11.2-(.*).rpm",
        "version_file_regex": null,
        "kernel_arch": "kernel-(.*)\\.rpm",
        "kernel_arch_regex": null,
        "supported_arches": [
          "i386",
          "i586",
          "x86_64"
        ],
        "supported_repo_breeds": [
          "yum"
        ],
        "kernel_file": "(linux|vmlinuz(.*))",
        "initrd_file": "initrd(.*)",
        "isolinux_ok": false,
        "default_autoinstall": "sample_autoyast.xml",
        "kernel_options": "install=$tree",
        "kernel_options_post": "",
        "boot_files": []
      },
      "opensuse11.3": {
        "signatures": [
          "suse"
        ],
        "version_file": "openSUSE-release-11.3-(.*).rpm",
        "version_file_regex": null,
        "kernel_arch": "kernel-(.*)\\.rpm",
        "kernel_arch_regex": null,
        "supported_arches": [
          "i386",
          "i586",
          "x86_64"
        ],
        "supported_repo_breeds": [
          "yum"
        ],
        "kernel_file": "(linux|vmlinuz(.*))",
        "initrd_file": "initrd(.*)",
        "isolinux_ok": false,
        "default_autoinstall": "sample_autoyast.xml",
        "kernel_options": "install=$tree",
        "kernel_options_post": "",
        "boot_files": []
      },
      "opensuse11.4": {
        "signatures": [
          "suse"
        ],
        "version_file": "openSUSE-release-11.4-(.*).rpm",
        "version_file_regex": null,
        "kernel_arch": "kernel-(.*)\\.rpm",
        "kernel_arch_regex": null,
        "supported_arches": [
          "i386",
          "i586",
          "x86_64"
        ],
        "supported_repo_breeds": [
          "yum"
        ],
        "kernel_file": "(linux|vmlinuz(.*))",
        "initrd_file": "initrd(.*)",
        "isolinux_ok": false,
        "default_autoinstall": "sample_autoyast.xml",
        "kernel_options": "install=$tree",
        "kernel_options_post": "",
        "boot_files": []
      },
      "opensuse12.1": {
        "signatures": [
          "suse"
        ],
        "version_file": "openSUSE-release-12.1-(.*).rpm",
        "version_file_regex": null,
        "kernel_arch": "kernel-(.*)\\.rpm",
        "kernel_arch_regex": null,
        "supported_arches": [
          "i386",
          "i586",
          "x86_64"
        ],
        "supported_repo_breeds": [
          "yum"
        ],
        "kernel_file": "(linux|vmlinuz(.*))",
        "initrd_file": "initrd(.*)",
        "isolinux_ok": false,
        "default_autoinstall": "sample_autoyast.xml",
        "kernel_options": "install=$tree",
        "kernel_options_post": "",
        "boot_files": []
      },
      "opensuse12.2": {
        "signatures": [
          "suse"
        ],
        "version_file": "openSUSE-release-12.2-(.*).rpm",
        "version_file_regex": null,
        "kernel_arch": "kernel-(.*)\\.rpm",
        "kernel_arch_regex": null,
        "supported_arches": [
          "i386",
          "i586",
          "x86_64"
        ],
        "supported_repo_breeds": [
          "yum"
        ],
        "kernel_file": "(linux|vmlinuz(.*))",
        "initrd_file": "initrd(.*)",
        "isolinux_ok": false,
        "default_autoinstall": "sample_autoyast.xml",
        "kernel_options": "install=$tree",
        "kernel_options_post": "",
        "boot_files": []
      },
      "opensuse12.3": {
        "signatures": [
          "suse"
        ],
        "version_file": "openSUSE-release-12.3-(.*).rpm",
        "version_file_regex": null,
        "kernel_arch": "kernel-(.*)\\.rpm",
        "kernel_arch_regex": null,
        "supported_arches": [
          "i386",
          "i586",
          "x86_64"
        ],
        "supported_repo_breeds": [
          "yum"
        ],
        "kernel_file": "(linux|vmlinuz(.*))",
        "initrd_file": "initrd(.*)",
        "isolinux_ok": false,
        "default_autoinstall": "sample_autoyast.xml",
        "kernel_options": "",
        "kernel_options_post": "",
        "boot_files": []
      },
      "opensuse13.1": {
        "signatures": [
          "suse"
        ],
        "version_file": "openSUSE-release-13.1-(.*).rpm",
        "version_file_regex": null,
        "kernel_arch": "kernel-(.*)\\.rpm",
        "kernel_arch_regex": null,
        "supported_arches": [
          "i386",
          "i586",
          "x86_64"
        ],
        "supported_repo_breeds": [
          "yum"
        ],
        "kernel_file": "(linux|vmlinuz(.*))",
        "initrd_file": "initrd(.*)",
        "isolinux_ok": false,
        "default_autoinstall": "sample_autoyast.xml",
        "kernel_options": "",
        "kernel_options_post": "",
        "boot_files": []
      },
      "opensuse13.2": {
        "signatures": [
          "suse"
        ],
        "version_file": "openSUSE-release-13.2-(.*).rpm",
        "version_file_regex": null,
        "kernel_arch": "kernel-(.*)\\.rpm",
        "kernel_arch_regex": null,
        "supported_arches": [
          "i386",
          "i586",
          "x86_64"
        ],
        "supported_repo_breeds": [
          "yum"
        ],
        "kernel_file": "(linux|vmlinuz(.*))",
        "initrd_file": "initrd(.*)",
        "isolinux_ok": false,
        "default_autoinstall": "sample_autoyast.xml",
        "kernel_options": "",
        "kernel_options_post": "",
        "boot_files": []
      },
      "opensuse15.0": {
        "signatures": [
          ""
        ],
        "version_file": "openSUSE-release-15.0-(.*).rpm",
        "version_file_regex": null,
        "kernel_arch": "kernel-(.*)\\.rpm",
        "kernel_arch_regex": null,
        "supported_arches": [
          "aarch64",
          "x86_64",
          "ppc64le"
        ],
        "supported_repo_breeds": [
          "yum"
        ],
        "kernel_file": "(linux|vmlinuz(.*))",
        "initrd_file": "initrd(.*)",
        "isolinux_ok": false,
        "default_autoinstall": "sample_autoyast.xml",
        "kernel_options": "",
        "kernel_options_post": "",
        "boot_files": []
      },
      "opensuse15.1": {
        "signatures": [
          ""
        ],
        "version_file": "openSUSE-release-15.1-(.*).rpm",
        "version_file_regex": null,
        "kernel_arch": "kernel-(.*)\\.rpm",
        "kernel_arch_regex": null,
        "supported_arches": [
          "aarch64",
          "x86_64",
          "ppc64le"
        ],
        "supported_repo_breeds": [
          "yum"
        ],
        "kernel_file": "(linux|vmlinuz(.*))",
        "initrd_file": "initrd(.*)",
        "isolinux_ok": false,
        "default_autoinstall": "sample_autoyast.xml",
        "kernel_options": "",
        "kernel_options_post": "",
        "boot_files": []
      },
      "sles10generic": {
        "signatures": [
          "suse"
        ],
        "version_file": "sles-release-10(.*).rpm",
        "version_file_regex": null,
        "kernel_arch": "kernel-(.*)\\.rpm",
        "kernel_arch_regex": null,
        "supported_arches": [
          "i386",
          "i586",
          "x86_64",
          "ppc64"
        ],
        "supported_repo_breeds": [
          "yum"
        ],
        "kernel_file": "linux[64.gz]?",
        "initrd_file": "initrd[64]?",
        "isolinux_ok": false,
        "default_autoinstall": "sample_autoyast.xml",
        "kernel_options": "install=$tree",
        "kernel_options_post": "",
        "boot_files": []
      },
      "sles11": {
        "signatures": [
          "suse"
        ],
        "version_file": "sles-release-11-(.*).rpm",
        "version_file_regex": null,
        "kernel_arch": "kernel-(.*)\\.rpm",
        "kernel_arch_regex": null,
        "supported_arches": [
          "i386",
          "i586",
          "x86_64",
          "ppc64",
          "s390x"
        ],
        "supported_repo_breeds": [
          "yum"
        ],
        "kernel_file": "linux[64.gz]?",
        "initrd_file": "initrd[64]?",
        "isolinux_ok": false,
        "default_autoinstall": "sample_autoyast.xml",
        "kernel_options": "install=$tree",
        "kernel_options_post": "",
        "boot_files": []
      },
      "sles11sp1": {
        "signatures": [
          "suse"
        ],
        "version_file": "sles-release-11.1-(.*).rpm",
        "version_file_regex": null,
        "kernel_arch": "kernel-(.*)\\.rpm",
        "kernel_arch_regex": null,
        "supported_arches": [
          "i386",
          "i586",
          "x86_64",
          "ppc64",
          "s390x"
        ],
        "supported_repo_breeds": [
          "yum"
        ],
        "kernel_file": "linux[64.gz]?",
        "initrd_file": "initrd[64]?",
        "isolinux_ok": false,
        "default_autoinstall": "sample_autoyast.xml",
        "kernel_options": "install=$tree",
        "kernel_options_post": "",
        "boot_files": []
      },
      "sles11sp2": {
        "signatures": [
          "suse"
        ],
        "version_file": "sles-release-11.2-(.*).rpm",
        "version_file_regex": null,
        "kernel_arch": "kernel-(.*)\\.rpm",
        "kernel_arch_regex": null,
        "supported_arches": [
          "i386",
          "i586",
          "x86_64",
          "ppc64",
          "s390x"
        ],
        "supported_repo_breeds": [
          "yum"
        ],
        "kernel_file": "linux[64.gz]?",
        "initrd_file": "initrd[64]?",
        "isolinux_ok": false,
        "default_autoinstall": "sample_autoyast.xml",
        "kernel_options": "install=$tree",
        "kernel_options_post": "",
        "boot_files": []
      },
      "sles11sp3": {
        "signatures": [
          "suse"
        ],
        "version_file": "sles-release-11.3-(.*).rpm",
        "version_file_regex": null,
        "kernel_arch": "kernel-(.*)\\.rpm",
        "kernel_arch_regex": null,
        "supported_arches": [
          "i386",
          "i586",
          "x86_64",
          "ppc64",
          "s390x"
        ],
        "supported_repo_breeds": [
          "yum"
        ],
        "kernel_file": "linux[64.gz]?",
        "initrd_file": "initrd[64]?",
        "isolinux_ok": false,
        "default_autoinstall": "sample_autoyast.xml",
        "kernel_options": "install=$tree",
        "kernel_options_post": "",
        "boot_files": []
      },
      "sles11sp4": {
        "signatures": [
          "suse"
        ],
        "version_file": "sles-release-11.4-(.*).rpm",
        "version_file_regex": null,
        "kernel_arch": "kernel-(.*)\\.rpm",
        "kernel_arch_regex": null,
        "supported_arches": [
          "i386",
          "i586",
          "x86_64",
          "ppc64"
        ],
        "supported_repo_breeds": [
          "yum"
        ],
        "kernel_file": "linux[64.gz]?",
        "initrd_file": "initrd[64]?",
        "isolinux_ok": false,
        "default_autoinstall": "sample_autoyast.xml",
        "kernel_options": "install=$tree",
        "kernel_options_post": "",
        "boot_files": []
      },
      "sles11generic": {
        "signatures": [
          "suse"
        ],
        "version_file": "sles-release-11(.*).rpm",
        "version_file_regex": null,
        "kernel_arch": "kernel-(.*)\\.rpm",
        "kernel_arch_regex": null,
        "supported_arches": [
          "i386",
          "i586",
          "x86_64",
          "ppc64",
          "s390x"
        ],
        "supported_repo_breeds": [
          "yum"
        ],
        "kernel_file": "linux[64.gz]?",
        "initrd_file": "initrd[64]?",
        "isolinux_ok": false,
        "default_autoinstall": "sample_autoyast.xml",
        "kernel_options": "install=$tree",
        "kernel_options_post": "",
        "boot_files": []
      },
      "sles12": {
        "signatures": [
          "suse"
        ],
        "version_file": "(sles|SLES-for-VMware)-release-12-(.*).rpm",
        "version_file_regex": null,
        "kernel_arch": "kernel-(.*)\\.rpm",
        "kernel_arch_regex": null,
        "supported_arches": [
          "x86_64",
          "s390x",
          "ppc64le"
        ],
        "supported_repo_breeds": [
          "yum"
        ],
        "kernel_file": "linux[64.gz]?",
        "initrd_file": "initrd[64]?",
        "isolinux_ok": false,
        "default_autoinstall": "sample_autoyast.xml",
        "kernel_options": "install=$tree",
        "kernel_options_post": "",
        "boot_files": []
      },
      "sles12generic": {
        "signatures": [
          "suse"
        ],
        "version_file": "(sles|SLES-for-VMware)-release-12(.*).rpm",
        "version_file_regex": null,
        "kernel_arch": "kernel-(.*)\\.rpm",
        "kernel_arch_regex": null,
        "supported_arches": [
          "x86_64",
          "s390x",
          "ppc64le"
        ],
        "supported_repo_breeds": [
          "yum"
        ],
        "kernel_file": "linux[64.gz]?",
        "initrd_file": "initrd[64]?",
        "isolinux_ok": false,
        "default_autoinstall": "sample_autoyast.xml",
        "kernel_options": "install=$tree",
        "kernel_options_post": "",
        "boot_files": [],
        "boot_loaders": {
          "ppc64le": [
            "grub"
          ]
        }
      },
      "sles12sp1": {
        "signatures": [
          "suse"
        ],
        "version_file": "(sles|SLES-for-VMware)-release-12.1-(.*).rpm",
        "version_file_regex": null,
        "kernel_arch": "kernel-(.*)\\.rpm",
        "kernel_arch_regex": null,
        "supported_arches": [
          "i386",
          "i586",
          "x86_64",
          "ppc64le"
        ],
        "supported_repo_breeds": [
          "yum"
        ],
        "kernel_file": "linux[64.gz]?",
        "initrd_file": "initrd[64]?",
        "isolinux_ok": false,
        "default_autoinstall": "sample_autoyast.xml",
        "kernel_options": "install=$tree",
        "kernel_options_post": "",
        "boot_files": [],
        "boot_loaders": {
          "ppc64le": [
            "grub"
          ]
        }
      },
      "sles12sp2": {
        "signatures": [
          "suse"
        ],
        "version_file": "(sles|SLES-for-VMware)-release-12.2-(.*).rpm",
        "version_file_regex": null,
        "kernel_arch": "kernel-(.*)\\.rpm",
        "kernel_arch_regex": null,
        "supported_arches": [
          "i386",
          "i586",
          "x86_64",
          "ppc64le"
        ],
        "supported_repo_breeds": [
          "yum"
        ],
        "kernel_file": "linux[64.gz]?",
        "initrd_file": "initrd[64]?",
        "isolinux_ok": false,
        "default_autoinstall": "sample_autoyast.xml",
        "kernel_options": "install=$tree",
        "kernel_options_post": "",
        "boot_files": [],
        "boot_loaders": {
          "ppc64le": [
            "grub"
          ]
        }
      },
      "sles12sp3": {
        "signatures": [
          "suse"
        ],
        "version_file": "(sles|SLES-for-VMware)-release-12.3-(.*).rpm",
        "version_file_regex": null,
        "kernel_arch": "kernel-(.*)\\.rpm",
        "kernel_arch_regex": null,
        "supported_arches": [
          "i386",
          "i586",
          "x86_64",
          "ppc64le"
        ],
        "supported_repo_breeds": [
          "yum"
        ],
        "kernel_file": "linux[64.gz]?",
        "initrd_file": "initrd[64]?",
        "isolinux_ok": false,
        "default_autoinstall": "sample_autoyast.xml",
        "kernel_options": "install=$tree",
        "kernel_options_post": "",
        "boot_files": [],
        "boot_loaders": {
          "ppc64le": [
            "grub"
          ]
        }
      },
      "sles12sp4": {
        "signatures": [
          "suse"
        ],
        "version_file": "(sles|SLES-for-VMware|SLES_SAP)-release-12.4-(.*).rpm",
        "version_file_regex": null,
        "kernel_arch": "kernel-(.*)\\.rpm",
        "kernel_arch_regex": null,
        "supported_arches": [
          "i386",
          "i586",
          "x86_64",
          "ppc64le"
        ],
        "supported_repo_breeds": [
          "yum"
        ],
        "kernel_file": "linux[64.gz]?",
        "initrd_file": "initrd[64]?",
        "isolinux_ok": false,
        "default_autoinstall": "sample_autoyast.xml",
        "kernel_options": "dhcptimeout=120, net.ifnames=1, install=$tree",
        "kernel_options_post": "",
        "boot_files": [],
        "boot_loaders": {
          "ppc64le": [
            "grub"
          ]
        }
      },
      "sles12sp5": {
        "signatures": [
          "suse"
        ],
        "version_file": "(sles|SLES-for-VMware|SLES_SAP)-release-12.5-(.*).rpm",
        "version_file_regex": null,
        "kernel_arch": "kernel-(.*)\\.rpm",
        "kernel_arch_regex": null,
        "supported_arches": [
          "i386",
          "i586",
          "x86_64",
          "ppc64le"
        ],
        "supported_repo_breeds": [
          "yum"
        ],
        "kernel_file": "linux[64.gz]?",
        "initrd_file": "initrd[64]?",
        "isolinux_ok": false,
        "default_autoinstall": "sample_autoyast.xml",
        "kernel_options": "dhcptimeout=120, net.ifnames=1, install=$tree",
        "kernel_options_post": "",
        "boot_files": [],
        "boot_loaders": {
          "ppc64le": [
            "grub"
          ]
        }
      },
      "sles15generic": {
        "signatures": [
          "."
        ],
        "version_file": "sles-release-15(.*).rpm",
        "version_file_regex": null,
        "kernel_arch": "kernel-(.*)\\.rpm",
        "kernel_arch_regex": null,
        "supported_arches": [
          "x86_64",
          "s390x",
          "ppc64le"
        ],
        "supported_repo_breeds": [
          "yum"
        ],
        "kernel_file": "linux[64.gz]?",
        "initrd_file": "initrd[64]?",
        "isolinux_ok": false,
        "default_autoinstall": "sample_autoyast.xml",
        "kernel_options": "install=$tree",
        "kernel_options_post": "",
        "boot_files": []
      }
    },
    "vmware": {
      "esx4": {
        "signatures": [
          "VMware/RPMS"
        ],
        "version_file": "vmware-esx-vmware-release-(.*)\\.rpm",
        "version_file_regex": null,
        "kernel_arch": "kernel-(.*)\\.x86_64\\.rpm",
        "kernel_arch_regex": null,
        "supported_arches": [
          "x86_64"
        ],
        "supported_repo_breeds": [
          "yum"
        ],
        "kernel_file": "vmlinuz",
        "initrd_file": "initrd\\.img",
        "isolinux_ok": true,
        "default_autoinstall": "sample_esx4.ks",
        "kernel_options": "",
        "kernel_options_post": "",
        "boot_files": []
      },
      "esxi4": {
        "signatures": [
          "imagedd.bz2"
        ],
        "version_file": "vmkernel\\.gz",
        "version_file_regex": "^.*ESXi 4.1\\.(\\d)+ \\[Releasebuild-([\\d]+)\\].*$",
        "kernel_arch": "vmkernel\\.gz",
        "kernel_arch_regex": "^.*SystemVsiCpuArch.*(X86_64).*$",
        "supported_arches": [
          "x86_64"
        ],
        "supported_repo_breeds": [],
        "kernel_file": "mboot\\.c32",
        "initrd_file": "vmkboot\\.gz",
        "isolinux_ok": false,
        "default_autoinstall": "sample_esxi4.ks",
        "kernel_options": "",
        "kernel_options_post": "",
        "boot_files": [
          "vmkernel.gz",
          "sys.vgz",
          "cim.vgz",
          "ienviron.vgz",
          "install.vgz"
        ]
      },
      "esxi5": {
        "signatures": [
          "tboot.b00"
        ],
        "version_file": "s\\.v00",
        "version_file_regex": "^.*ESXi 5\\.0\\.(.*)build-([\\d]+).*$",
        "kernel_arch": "tools\\.t00",
        "kernel_arch_regex": "^.*(x86_64).*$",
        "supported_arches": [
          "x86_64"
        ],
        "supported_repo_breeds": [],
        "kernel_file": "mboot\\.c32",
        "initrd_file": "imgpayld\\.tgz",
        "isolinux_ok": false,
        "default_autoinstall": "sample_esxi5.ks",
        "kernel_options": "",
        "kernel_options_post": "",
        "template_files": "/etc/cobbler/boot_loader_conf/bootcfg_esxi5.template=$local_img_path/cobbler-boot.cfg",
        "boot_files": [
          "*.*"
        ]
      },
      "esxi51": {
        "signatures": [
          "tboot.b00"
        ],
        "version_file": "s\\.v00",
        "version_file_regex": "^.*ESXi 5\\.1\\.(.*)build-([\\d]+).*$",
        "kernel_arch": "tools\\.t00",
        "kernel_arch_regex": "^.*(x86_64).*$",
        "supported_arches": [
          "x86_64"
        ],
        "supported_repo_breeds": [],
        "kernel_file": "mboot\\.c32",
        "initrd_file": "imgpayld\\.tgz",
        "isolinux_ok": false,
        "default_autoinstall": "sample_esxi5.ks",
        "kernel_options": "",
        "kernel_options_post": "",
        "template_files": "/etc/cobbler/boot_loader_conf/bootcfg_esxi51.template=$local_img_path/cobbler-boot.cfg",
        "boot_files": [
          "*.*"
        ]
      },
      "esxi55": {
        "signatures": [
          "tboot.b00"
        ],
        "version_file": "s\\.v00",
        "version_file_regex": "^.*ESXi 5\\.5\\.(.*)build-([\\d]+).*$",
        "kernel_arch": "tools\\.t00",
        "kernel_arch_regex": "^.*(x86_64).*$",
        "supported_arches": [
          "x86_64"
        ],
        "supported_repo_breeds": [],
        "kernel_file": "mboot\\.c32",
        "initrd_file": "imgpayld\\.tgz",
        "isolinux_ok": false,
        "default_autoinstall": "sample_esxi5.ks",
        "kernel_options": "",
        "kernel_options_post": "",
        "template_files": "/etc/cobbler/boot_loader_conf/bootcfg_esxi55.template=$local_img_path/cobbler-boot.cfg",
        "boot_files": [
          "*.*"
        ]
      },
      "esxi60": {
        "signatures": [
          "tboot.b00"
        ],
        "version_file": "s\\.v00",
        "version_file_regex": "^.*ESXi 6\\.0\\.(.*)build-([\\d]+).*$",
        "kernel_arch": "tools\\.t00",
        "kernel_arch_regex": "^.*(x86_64).*$",
        "supported_arches": [
          "x86_64"
        ],
        "supported_repo_breeds": [],
        "kernel_file": "mboot\\.c32",
        "initrd_file": "imgpayld\\.tgz",
        "isolinux_ok": false,
        "default_autoinstall": "sample_esxi5.ks",
        "kernel_options": "",
        "kernel_options_post": "",
        "template_files": "/etc/cobbler/boot_loader_conf/bootcfg_esxi60.template=$local_img_path/cobbler-boot.cfg",
        "boot_files": [
          "*.*"
        ]
      },
      "esxi65": {
        "signatures": [
          "tboot.b00"
        ],
        "version_file": "vmware-esx-base-osl\\.txt",
<<<<<<< HEAD
        "version_file_regex": "^(VMware )?ESXi( )?(v)?6(\\.)?5(\\.)?.*$",
=======
        "version_file_regex": "^(VMware )?ESXi (v)?6\\.5.*$",
>>>>>>> 7f27c11a
        "kernel_arch": "tools\\.t00",
        "kernel_arch_regex": "^.*(x86_64).*$",
        "supported_arches": [
          "x86_64"
        ],
        "supported_repo_breeds": [],
        "kernel_file": "mboot\\.c32",
        "initrd_file": "imgpayld\\.tgz",
        "isolinux_ok": false,
        "default_autoinstall": "sample_esxi6.ks",
        "kernel_options": "",
        "kernel_options_post": "",
        "template_files": "/etc/cobbler/boot_loader_conf/bootcfg_esxi65.template=$local_img_path/cobbler-boot.cfg",
        "boot_files": [
          "*.*"
        ]
      },
      "esxi67": {
        "signatures": [
          "b.b00"
        ],
        "version_file": "vmware-esx-base-osl\\.txt",
<<<<<<< HEAD
        "version_file_regex": "^(VMware )?ESXi( )?(v)?6(\\.)?7(\\.)?.*$",
=======
        "version_file_regex": "^(VMware )?ESXi (v)?6\\.7.*$",
>>>>>>> 7f27c11a
        "kernel_arch": "tools\\.t00",
        "kernel_arch_regex": "^.*(x86_64).*$",
        "supported_arches": [
          "x86_64"
        ],
        "supported_repo_breeds": [],
        "kernel_file": "mboot\\.c32",
        "initrd_file": "imgpayld\\.tgz",
        "isolinux_ok": false,
        "default_autoinstall": "sample_esxi6.ks",
        "kernel_options": "",
        "kernel_options_post": "",
        "template_files": "/etc/cobbler/boot_loader_conf/bootcfg_esxi67.template=$local_img_path/cobbler-boot.cfg",
        "boot_files": [
          "*.*"
        ]
<<<<<<< HEAD
      },
      "esxi70": {
        "signatures": [
          "b.b00"
        ],
        "version_file": "vmware-esx-base-osl\\.txt",
        "version_file_regex": "^(VMware )?ESXi( )?(v)?7(\\.)?0(\\.)?.*$",
        "kernel_arch": "tools\\.t00",
        "kernel_arch_regex": "^.*(x86_64).*$",
        "supported_arches": [
          "x86_64"
        ],
        "supported_repo_breeds": [],
        "kernel_file": "mboot\\.c32",
        "initrd_file": "imgpayld\\.tgz",
        "isolinux_ok": false,
        "default_autoinstall": "sample_esxi7.ks",
        "kernel_options": "",
        "kernel_options_post": "",
        "template_files": "/etc/cobbler/boot_loader_conf/bootcfg_esxi70.template=$local_img_path/cobbler-boot.cfg",
        "boot_files": [
          "*.*"
        ]
=======
>>>>>>> 7f27c11a
      }
    },
    "freebsd": {
      "freebsd8.2": {
        "signatures": [
          "boot"
        ],
        "version_file": "8\\.2-RELEASE",
        "version_file_regex": null,
        "kernel_arch": "device\\.hints",
        "kernel_arch_regex": "^.*FreeBSD: src/sys/(.*)/conf/GENERIC\\.hints.*$",
        "supported_arches": [
          "i386",
          "amd64"
        ],
        "supported_repo_breeds": [],
        "kernel_file": "pxeboot(.*)",
        "initrd_file": "mfsroot\\.gz",
        "isolinux_ok": false,
        "default_autoinstall": "",
        "kernel_options": "",
        "kernel_options_post": "",
        "boot_files": []
      },
      "freebsd8.3": {
        "signatures": [
          "boot"
        ],
        "version_file": "8\\.3-RELEASE",
        "version_file_regex": null,
        "kernel_arch": "device\\.hints",
        "kernel_arch_regex": "^.*FreeBSD: src/sys/(.*)/conf/GENERIC\\.hints.*$",
        "supported_arches": [
          "i386",
          "amd64"
        ],
        "supported_repo_breeds": [],
        "kernel_file": "pxeboot(.*)",
        "initrd_file": "mfsroot\\.gz",
        "isolinux_ok": false,
        "default_autoinstall": "",
        "kernel_options": "",
        "kernel_options_post": "",
        "boot_files": []
      },
      "freebsd8.4": {
        "signatures": [
          "boot"
        ],
        "version_file": "8\\.4-RELEASE",
        "version_file_regex": null,
        "kernel_arch": "device\\.hints",
        "kernel_arch_regex": "^.*FreeBSD: src/sys/(.*)/conf/GENERIC\\.hints.*$",
        "supported_arches": [
          "i386",
          "amd64"
        ],
        "supported_repo_breeds": [],
        "kernel_file": "pxeboot(.*)",
        "initrd_file": "mfsroot\\.gz",
        "isolinux_ok": false,
        "default_autoinstall": "",
        "kernel_options": "",
        "kernel_options_post": "",
        "boot_files": []
      },
      "freebsd9.0": {
        "signatures": [
          "boot"
        ],
        "version_file": "device\\.hints",
        "version_file_regex": "^.*FreeBSD: release/9.0(.*)/sys/(.*)/conf/GENERIC.hints.*$",
        "kernel_arch": "device\\.hints",
        "kernel_arch_regex": "^.*FreeBSD: release/9.0(.*)/sys/(.*)/conf/GENERIC.hints.*$",
        "supported_arches": [
          "i386",
          "amd64"
        ],
        "supported_repo_breeds": [],
        "kernel_file": "pxeboot(.*)",
        "initrd_file": "mbr",
        "isolinux_ok": false,
        "default_autoinstall": "",
        "kernel_options": "",
        "kernel_options_post": "",
        "boot_files": []
      },
      "freebsd9.1": {
        "signatures": [
          "boot"
        ],
        "version_file": "device\\.hints",
        "version_file_regex": "^.*FreeBSD: release/9.1(.*)/sys/(.*)/conf/GENERIC.hints.*$",
        "kernel_arch": "device\\.hints",
        "kernel_arch_regex": "^.*FreeBSD: release/9.1(.*)/sys/(.*)/conf/GENERIC.hints.*$",
        "supported_arches": [
          "i386",
          "amd64"
        ],
        "supported_repo_breeds": [],
        "kernel_file": "pxeboot(.*)",
        "initrd_file": "mbr",
        "isolinux_ok": false,
        "default_autoinstall": "",
        "kernel_options": "",
        "kernel_options_post": "",
        "boot_files": []
      },
      "freebsd9.2": {
        "signatures": [
          "boot"
        ],
        "version_file": "device\\.hints",
        "version_file_regex": "^.*FreeBSD: release/9.2(.*)/sys/(.*)/conf/GENERIC.hints.*$",
        "kernel_arch": "device\\.hints",
        "kernel_arch_regex": "^.*FreeBSD: release/9.2(.*)/sys/(.*)/conf/GENERIC.hints.*$",
        "supported_arches": [
          "i386",
          "amd64"
        ],
        "supported_repo_breeds": [],
        "kernel_file": "pxeboot(.*)",
        "initrd_file": "mbr",
        "isolinux_ok": false,
        "default_autoinstall": "",
        "kernel_options": "",
        "kernel_options_post": "",
        "boot_files": []
      },
      "freebsd9.3": {
        "signatures": [
          "boot"
        ],
        "version_file": "device\\.hints",
        "version_file_regex": "^.*FreeBSD: release/9.3(.*)/sys/(.*)/conf/GENERIC.hints.*$",
        "kernel_arch": "device\\.hints",
        "kernel_arch_regex": "^.*FreeBSD: release/9.3(.*)/sys/(.*)/conf/GENERIC.hints.*$",
        "supported_arches": [
          "i386",
          "amd64"
        ],
        "supported_repo_breeds": [],
        "kernel_file": "pxeboot(.*)",
        "initrd_file": "mbr",
        "isolinux_ok": false,
        "default_autoinstall": "",
        "kernel_options": "",
        "kernel_options_post": "",
        "boot_files": []
      },
      "freebsd10.0": {
        "signatures": [
          "boot"
        ],
        "version_file": "freebsd-version",
        "version_file_regex": "USERLAND_VERSION=\"10.0-RELEASE\"",
        "kernel_arch": "device\\.hints",
        "kernel_arch_regex": null,
        "supported_arches": [
          "i386",
          "amd64"
        ],
        "supported_repo_breeds": [],
        "kernel_file": "base.txz",
        "initrd_file": "base.txz",
        "isolinux_ok": false,
        "default_autoinstall": "",
        "kernel_options": "",
        "kernel_options_post": "",
        "boot_files": []
      },
      "freebsd10.1": {
        "signatures": [
          "boot"
        ],
        "version_file": "freebsd-version",
        "version_file_regex": "USERLAND_VERSION=\"10.1-RELEASE\"",
        "kernel_arch": "device\\.hints",
        "kernel_arch_regex": null,
        "supported_arches": [
          "i386",
          "amd64"
        ],
        "supported_repo_breeds": [],
        "kernel_file": "base.txz",
        "initrd_file": "base.txz",
        "isolinux_ok": false,
        "default_autoinstall": "",
        "kernel_options": "",
        "kernel_options_post": "",
        "boot_files": []
      },
      "freebsd10.2": {
        "signatures": [
          "boot"
        ],
        "version_file": "freebsd-version",
        "version_file_regex": "USERLAND_VERSION=\"10.2-RELEASE\"",
        "kernel_arch": "device\\.hints",
        "kernel_arch_regex": null,
        "supported_arches": [
          "i386",
          "amd64"
        ],
        "supported_repo_breeds": [],
        "kernel_file": "base.txz",
        "initrd_file": "base.txz",
        "isolinux_ok": false,
        "default_autoinstall": "",
        "kernel_options": "",
        "kernel_options_post": "",
        "boot_files": []
      },
      "freebsd10.3": {
        "signatures": [
          "boot"
        ],
        "version_file": "freebsd-version",
        "version_file_regex": "USERLAND_VERSION=\"10.3-RELEASE\"",
        "kernel_arch": "device\\.hints",
        "kernel_arch_regex": null,
        "supported_arches": [
          "i386",
          "amd64"
        ],
        "supported_repo_breeds": [],
        "kernel_file": "base.txz",
        "initrd_file": "base.txz",
        "isolinux_ok": false,
        "default_autoinstall": "",
        "kernel_options": "",
        "kernel_options_post": "",
        "boot_files": []
      },
      "freebsd10.4": {
        "signatures": [
          "boot"
        ],
        "version_file": "freebsd-version",
        "version_file_regex": "USERLAND_VERSION=\"10.4-RELEASE\"",
        "kernel_arch": "device\\.hints",
        "kernel_arch_regex": null,
        "supported_arches": [
          "i386",
          "amd64"
        ],
        "supported_repo_breeds": [],
        "kernel_file": "base.txz",
        "initrd_file": "base.txz",
        "isolinux_ok": false,
        "default_autoinstall": "",
        "kernel_options": "",
        "kernel_options_post": "",
        "boot_files": []
      },
      "freebsd11.0": {
        "signatures": [
          "boot"
        ],
        "version_file": "freebsd-version",
        "version_file_regex": "USERLAND_VERSION=\"11.0-RELEASE.*\"",
        "kernel_arch": "device\\.hints",
        "kernel_arch_regex": null,
        "supported_arches": [
          "i386",
          "amd64"
        ],
        "supported_repo_breeds": [],
        "kernel_file": "base.txz",
        "initrd_file": "base.txz",
        "isolinux_ok": false,
        "default_autoinstall": "",
        "kernel_options": "",
        "kernel_options_post": "",
        "boot_files": []
      },
      "freebsd11.1": {
        "signatures": [
          "boot"
        ],
        "version_file": "freebsd-version",
        "version_file_regex": "USERLAND_VERSION=\"11.1-RELEASE.*\"",
        "kernel_arch": "device\\.hints",
        "kernel_arch_regex": null,
        "supported_arches": [
          "i386",
          "amd64"
        ],
        "supported_repo_breeds": [],
        "kernel_file": "base.txz",
        "initrd_file": "base.txz",
        "isolinux_ok": false,
        "default_autoinstall": "",
        "kernel_options": "",
        "kernel_options_post": "",
        "boot_files": []
      },
      "freebsd11.2": {
        "signatures": [
          "boot"
        ],
        "version_file": "freebsd-version",
        "version_file_regex": "USERLAND_VERSION=\"11.2-RELEASE.*\"",
        "kernel_arch": "device\\.hints",
        "kernel_arch_regex": null,
        "supported_arches": [
          "i386",
          "amd64"
        ],
        "supported_repo_breeds": [],
        "kernel_file": "base.txz",
        "initrd_file": "base.txz",
        "isolinux_ok": false,
        "default_autoinstall": "",
        "kernel_options": "",
        "kernel_options_post": "",
        "boot_files": []
      },
      "freebsd11.3": {
        "signatures": [
          "boot"
        ],
        "version_file": "freebsd-version",
        "version_file_regex": "USERLAND_VERSION=\"11.3-RELEASE.*\"",
        "kernel_arch": "device\\.hints",
        "kernel_arch_regex": null,
        "supported_arches": [
          "i386",
          "amd64"
        ],
        "supported_repo_breeds": [],
        "kernel_file": "base.txz",
        "initrd_file": "base.txz",
        "isolinux_ok": false,
        "default_autoinstall": "",
        "kernel_options": "",
        "kernel_options_post": "",
        "boot_files": []
      },
      "freebsd12.0": {
        "signatures": [
          "boot"
        ],
        "version_file": "freebsd-version",
        "version_file_regex": "USERLAND_VERSION=\"12.0-RELEASE.*\"",
        "kernel_arch": "device\\.hints",
        "kernel_arch_regex": null,
        "supported_arches": [
          "i386",
          "amd64"
        ],
        "supported_repo_breeds": [],
        "kernel_file": "base.txz",
        "initrd_file": "base.txz",
        "isolinux_ok": false,
        "default_autoinstall": "",
        "kernel_options": "",
        "kernel_options_post": "",
        "boot_files": []
      }
    },
    "xen": {
      "xcp16": {
        "signatures": [
          "packages.main"
        ],
        "version_file": "^XS-REPOSITORY$",
        "version_file_regex": "^.*product=\"XCP\" version=\"1\\.6\\.([0-9]+)\".*$",
        "kernel_arch": "xen\\.gz",
        "kernel_arch_regex": "^.*(x86_64).*$",
        "supported_arches": [
          "x86_64"
        ],
        "supported_repo_breeds": [],
        "kernel_file": "vmlinuz",
        "initrd_file": "xen\\.gz",
        "isolinux_ok": false,
        "default_autoinstall": "",
        "kernel_options": "dom0_max_vcpus=1-2 dom0_mem=max:752M,752M",
        "kernel_options_post": "",
        "boot_files": [
          "install.img"
        ]
      },
      "xenserver620": {
        "signatures": [
          "packages.xenserver"
        ],
        "version_file": "^XS-REPOSITORY$",
        "version_file_regex": "^.*product=\"XenServer\" version=\"6\\.2\\.([0-9]+)\".*$",
        "kernel_arch": "xen\\.gz",
        "kernel_arch_regex": "^.*(x86_64).*$",
        "supported_arches": [
          "x86_64"
        ],
        "supported_repo_breeds": [],
        "kernel_file": "mboot\\.c32",
        "initrd_file": "xen\\.gz",
        "isolinux_ok": false,
        "default_autoinstall": "",
        "kernel_options": "",
        "kernel_options_post": "",
        "boot_files": [
          "install.img"
        ]
      },
      "xenserver650": {
        "signatures": [
          "packages.xenserver"
        ],
        "version_file": "^XS-REPOSITORY$",
        "version_file_regex": "^.*product=\"XenServer\" version=\"6\\.5\\.([0-9]+)\".*$",
        "kernel_arch": "xen\\.gz",
        "kernel_arch_regex": "^.*(x86_64).*$",
        "supported_arches": [
          "x86_64"
        ],
        "supported_repo_breeds": [],
        "kernel_file": "mboot\\.c32",
        "initrd_file": "xen\\.gz",
        "isolinux_ok": false,
        "default_autoinstall": "",
        "kernel_options": "",
        "kernel_options_post": "",
        "boot_files": [
          "install.img"
        ]
      },
      "xenserver700": {
        "signatures": [
          "packages.xenserver"
        ],
        "version_file": "^XS-REPOSITORY$",
        "version_file_regex": "^.*product=\"XenServer\" version=\"7\\.0\\.([0-9]+)\".*$",
        "kernel_arch": "xen\\.gz",
        "kernel_arch_regex": "^.*(x86_64).*$",
        "supported_arches": [
          "x86_64"
        ],
        "supported_repo_breeds": [],
        "kernel_file": "mboot\\.c32",
        "initrd_file": "xen\\.gz",
        "isolinux_ok": false,
        "default_autoinstall": "",
        "kernel_options": "",
        "kernel_options_post": "",
        "boot_files": [
          "install.img"
        ]
      },
      "xenserver710": {
        "signatures": [
          "packages.xenserver"
        ],
        "version_file": "^XS-REPOSITORY$",
        "version_file_regex": "^.*product=\"XenServer\" version=\"7\\.1\\.([0-9]+)\".*$",
        "kernel_arch": "xen\\.gz",
        "kernel_arch_regex": "^.*(x86_64).*$",
        "supported_arches": [
          "x86_64"
        ],
        "supported_repo_breeds": [],
        "kernel_file": "mboot\\.c32",
        "initrd_file": "xen\\.gz",
        "isolinux_ok": false,
        "default_autoinstall": "",
        "kernel_options": "",
        "kernel_options_post": "",
        "boot_files": [
          "install.img"
        ]
      },
      "xenserver720": {
        "signatures": [
          "packages.xenserver"
        ],
        "version_file": "^XS-REPOSITORY$",
        "version_file_regex": "^.*product=\"XenServer\" version=\"7\\.2\\.([0-9]+)\".*$",
        "kernel_arch": "xen\\.gz",
        "kernel_arch_regex": "^.*(x86_64).*$",
        "supported_arches": [
          "x86_64"
        ],
        "supported_repo_breeds": [],
        "kernel_file": "mboot\\.c32",
        "initrd_file": "xen\\.gz",
        "isolinux_ok": false,
        "default_autoinstall": "",
        "kernel_options": "",
        "kernel_options_post": "",
        "boot_files": [
          "install.img"
        ]
      }
    },
    "unix": {
    },
    "windows": {
    },
    "powerkvm": {
      "2.1": {
        "signatures": [
          "packages"
        ],
        "version_file": "ibm-powerkvm-layer-(.*).pkvm.*rpm",
        "version_file_regex": null,
        "kernel_arch": "kernel-(.*).rpm",
        "kernel_arch_regex": null,
        "supported_arches": [
          "ppc64"
        ],
        "supported_repo_breeds": [
          "rsync",
          "rhn",
          "yum"
        ],
        "kernel_file": "vmlinuz(.*)",
        "initrd_file": "initrd(.*)\\.img",
        "isolinux_ok": false,
        "default_autoinstall": "powerkvm.ks",
        "kernel_options": "ip=dhcp root=live:$tree/LiveOS/squashfs.img repo=$tree/packages",
        "kernel_options_post": "",
        "boot_files": [],
        "boot_loaders": {
          "ppc64": [
            "pxelinux"
          ]
        }
      }
    },
    "generic": {
      "generic26": {
        "signatures": [],
        "version_file": "",
        "version_file_regex": "",
        "kernel_arch": "",
        "kernel_arch_regex": "",
        "supported_arches": [
          "i386",
          "x86_64"
        ],
        "supported_repo_breeds": [],
        "kernel_file": "",
        "initrd_file": "",
        "isolinux_ok": false,
        "default_autoinstall": "",
        "kernel_options": "",
        "kernel_options_post": "",
        "boot_files": []
      },
      "virtio26": {
        "signatures": [],
        "version_file": "",
        "version_file_regex": "",
        "kernel_arch": "",
        "kernel_arch_regex": "",
        "supported_arches": [
          "i386",
          "x86_64"
        ],
        "supported_repo_breeds": [],
        "kernel_file": "",
        "initrd_file": "",
        "isolinux_ok": false,
        "default_autoinstall": "",
        "kernel_options": "",
        "kernel_options_post": "",
        "boot_files": []
      }
    }
  }
}<|MERGE_RESOLUTION|>--- conflicted
+++ resolved
@@ -2126,11 +2126,7 @@
           "tboot.b00"
         ],
         "version_file": "vmware-esx-base-osl\\.txt",
-<<<<<<< HEAD
         "version_file_regex": "^(VMware )?ESXi( )?(v)?6(\\.)?5(\\.)?.*$",
-=======
-        "version_file_regex": "^(VMware )?ESXi (v)?6\\.5.*$",
->>>>>>> 7f27c11a
         "kernel_arch": "tools\\.t00",
         "kernel_arch_regex": "^.*(x86_64).*$",
         "supported_arches": [
@@ -2153,11 +2149,7 @@
           "b.b00"
         ],
         "version_file": "vmware-esx-base-osl\\.txt",
-<<<<<<< HEAD
         "version_file_regex": "^(VMware )?ESXi( )?(v)?6(\\.)?7(\\.)?.*$",
-=======
-        "version_file_regex": "^(VMware )?ESXi (v)?6\\.7.*$",
->>>>>>> 7f27c11a
         "kernel_arch": "tools\\.t00",
         "kernel_arch_regex": "^.*(x86_64).*$",
         "supported_arches": [
@@ -2174,7 +2166,6 @@
         "boot_files": [
           "*.*"
         ]
-<<<<<<< HEAD
       },
       "esxi70": {
         "signatures": [
@@ -2198,8 +2189,6 @@
         "boot_files": [
           "*.*"
         ]
-=======
->>>>>>> 7f27c11a
       }
     },
     "freebsd": {
