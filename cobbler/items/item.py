"""
Copyright 2006-2009, Red Hat, Inc and Others
Michael DeHaan <michael.dehaan AT gmail>

This software may be freely redistributed under the terms of the GNU
general public license.

You should have received a copy of the GNU General Public License
along with this program; if not, write to the Free Software
Foundation, Inc., 51 Franklin Street, Fifth Floor, Boston, MA
02110-1301  USA.
"""

from builtins import object
from builtins import str
import fnmatch
import pprint

from cobbler import utils
from cobbler import validate
from cobbler.cexceptions import CX, NotImplementedException
from cobbler.utils import _

# the fields has controls what data elements are part of each object.  To add a new field, just add a new
# entry to the list following some conventions to be described later.  You must also add a method called
# set_$fieldname.  Do not write a method called get_$fieldname, that will not be called.
#
# name | default | subobject default | display name | editable? | tooltip | values ? | type
#
# name -- what the filed should be called.   For the command line, underscores will be replaced with
#         a hyphen programatically, so use underscores to seperate things that are seperate words
#
# default value -- when a new object is created, what is the default value for this field?
#
# subobject default -- this applies ONLY to subprofiles, and is most always set to <<inherit>>.  If this
#                      is not item_profile.py it does not matter.
#
# display name -- how the field shows up in the web application and the "cobbler report" command
#
# editable -- should the field be editable in the CLI and web app?  Almost always yes unless
#                it is an internalism.  Fields that are not editable are "hidden"
#
# tooltip -- the caption to be shown in the web app or in "commandname --help" in the CLI
#
# values -- for fields that have a limited set of valid options and those options are always fixed
#           (such as architecture type), the list of valid options goes in this field.
#
# type -- the type of the field.  Used to determine which HTML form widget is used in the web interface
#
#
# the order in which the fields appear in the web application (for all non-hidden
# fields) is defined in field_ui_info.py. The CLI sorts fields alphabetically.
#
# field_ui_info.py also contains a set of "Groups" that describe what other fields
# are associated with what other fields.  This affects color coding and other
# display hints.  If you add a field, please edit field_ui_info.py carefully to match.
#
# additional:  see field_ui_info.py for some display hints.  By default, in the
# web app, all fields are text fields unless field_ui_info.py lists the field in
# one of those dictionaries.
#
# hidden fields should not be added without just cause, explanations about these are:
#
#   ctime, mtime -- times the object was modified, used internally by Cobbler for API purposes
#   uid -- also used for some external API purposes
#   source_repos -- an artifiact of import, this is too complicated to explain on IRC so we just hide it
#                   for RHEL split repos, this is a list of each of them in the install tree, used to generate
#                   repo lines in the automatic installation file to allow installation of x>=RHEL5.  Otherwise unimportant.
#   depth -- used for "cobbler list" to print the tree, makes it easier to load objects from disk also
#   tree_build_time -- loaded from import, this is not useful to many folks so we just hide it.  Avail over API.
#
# so to add new fields
#   (A) understand the above
#   (B) add a field below
#   (C) add a set_fieldname method
#   (D) if field must be viewable/editable via web UI, add a entry in
#       corresponding *_UI_FIELDS_MAPPING dictionary in field_ui_info.py.
#       If field must not be displayed in a text field in web UI, also add
#       an entry in corresponding USES_* list in field_ui_info.py.
#
# in general the set_field_name method should raise exceptions on invalid fields, always.   There are adtl
# validation fields in is_valid to check to see that two seperate fields do not conflict, but in general
# design issues that require this should be avoided forever more, and there are few exceptions.  Cobbler
# must operate as normal with the default value for all fields and not choke on the default values.


class Item(object):
    """
    An Item is a serializable thing that can appear in a Collection
    """
    converted_cache = {}

    @classmethod
    def get_from_cache(cls, ref):
        """
        Get an object from the cache. This is may potentially contain not persisted changes.

        :param ref: The id of the object which is in the cache.
        :return: The object if present or an empty dict.
        """
        return cls.converted_cache.get(ref.COLLECTION_TYPE, {}).get(ref.name)

    @classmethod
    def set_cache(cls, ref, value):
        """
        Add an object to the cache.

        :param ref: An object to identify where to add the item to the cache.
        :param value: The object to add to the cache.
        """
        if ref.COLLECTION_TYPE not in cls.converted_cache:
            cls.converted_cache[ref.COLLECTION_TYPE] = {}
        cls.converted_cache[ref.COLLECTION_TYPE][ref.name] = value

    @classmethod
    def remove_from_cache(cls, ref):
        """
        Remove an item from the cache.

        :param ref: The object reference id to identify the object.
        """
        cls.converted_cache.get(ref.COLLECTION_TYPE, {}).pop(ref.name, None)

    TYPE_NAME = "generic"

    def __init__(self, collection_mgr, is_subobject=False):
        """
        Constructor.  Requires a back reference to the CollectionManager object.

        NOTE: is_subobject is used for objects that allow inheritance in their trees.  This
        inheritance refers to conceptual inheritance, not Python inheritance.  Objects created
        with is_subobject need to call their set_parent() method immediately after creation
        and pass in a value of an object of the same type.  Currently this is only supported
        for profiles.  Subobjects blend their data with their parent objects and only require
        a valid parent name and a name for themselves, so other required options can be
        gathered from items further up the Cobbler tree.

                           distro
                               profile
                                    profile  <-- created with is_subobject=True
                                         system   <-- created as normal

        For consistancy, there is some code supporting this in all object types, though it is only usable
        (and only should be used) for profiles at this time.  Objects that are children of
        objects of the same type (i.e. subprofiles) need to pass this in as True.  Otherwise, just
        use False for is_subobject and the parent object will (therefore) have a different type.
        """

        self.collection_mgr = collection_mgr
        self.settings = self.collection_mgr._settings
        self.clear(is_subobject)        # reset behavior differs for inheritance cases
        self.parent = ''                # all objects by default are not subobjects
        self.children = {}              # caching for performance reasons, not serialized
        self.log_func = self.collection_mgr.api.log
        self.ctime = 0                  # to be filled in by collection class
        self.mtime = 0                  # to be filled in by collection class
        self.uid = ""                   # to be filled in by collection class
        self.kernel_options = None
        self.kernel_options_post = None
        self.autoinstall_meta = None
        self.fetchable_files = None
        self.boot_files = None
        self.template_files = None
        self.name = None
        self.last_cached_mtime = 0
        self.cached_dict = ""

    def __find_compare(self, from_search, from_obj):
        """
        Only one of the two parameters shall be given in this method. If you give both ``from_obj`` will be preferred.

        :param from_search: Tries to parse this str in the format as a search result string.
        :param from_obj: Tries to parse this str in the format of an obj str.
        :return: True if the comparison succeeded, False otherwise.
        """
        if isinstance(from_obj, str):
            # FIXME: fnmatch is only used for string to string comparisions which should cover most major usage, if
            #        not, this deserves fixing
            from_obj_lower = from_obj.lower()
            from_search_lower = from_search.lower()
            # It's much faster to not use fnmatch if it's not needed
            if '?' not in from_search_lower and '*' not in from_search_lower and '[' not in from_search_lower:
                match = from_obj_lower == from_search_lower
            else:
                match = fnmatch.fnmatch(from_obj_lower, from_search_lower)
            return match
        else:
            if isinstance(from_search, str):
                if isinstance(from_obj, list):
                    from_search = utils.input_string_or_list(from_search)
                    for x in from_search:
                        if x not in from_obj:
                            return False
                    return True
                if isinstance(from_obj, dict):
                    (junk, from_search) = utils.input_string_or_dict(from_search, allow_multiples=True)
                    for x in list(from_search.keys()):
                        y = from_search[x]
                        if x not in from_obj:
                            return False
                        if not (y == from_obj[x]):
                            return False
                    return True
                if isinstance(from_obj, bool):
                    if from_search.lower() in ["true", "1", "y", "yes"]:
                        inp = True
                    else:
                        inp = False
                    if inp == from_obj:
                        return True
                    return False

            raise CX(_("find cannot compare type: %s") % type(from_obj))

    def get_fields(self):
        """
        Get serializable fields
        Must be defined in any subclass
        """
        raise NotImplementedException()

    def clear(self, is_subobject=False):
        """
        Reset this object.

        :param is_subobject: True if this is a subobject, otherwise the default is enough.
        """
        utils.clear_from_fields(self, self.get_fields(), is_subobject=is_subobject)

    def make_clone(self):
        """
        Must be defined in any subclass
        """
        raise NotImplementedException()

    def from_dict(self, _dict):
        """
        Modify this object to take on values in ``seed_data``.

        :param _dict: This should contain all values which should be updated.
        """
        utils.from_dict_from_fields(self, _dict, self.get_fields())

    def to_dict(self):
<<<<<<< HEAD
        if not self.settings.cache_enabled:
          return utils.to_dict_from_fields(self, self.get_fields())
=======
        """
        This converts everything in this object to a dictionary.

        :return: A dictionary with all values present in this object.
        """
        # return utils.to_dict_from_fields(self, self.get_fields())
>>>>>>> c2ee3477

        value = self.get_from_cache(self)
        if value is None:
            value = utils.to_dict_from_fields(self, self.get_fields())
        self.set_cache(self, value)
        return value

    def to_string(self):
        """
        Convert an item into a string.

        :return: The string representation of the object.
        """
        return utils.to_string_from_fields(self, self.get_fields())

    def get_setter_methods(self):
        """
        Get all setter methods which are available in the item.

        :return: A dict with all setter methods.
        """
        return utils.get_setter_methods_from_fields(self, self.get_fields())

    def set_uid(self, uid):
        """
        Setter for the uid of the item.

        :param uid: The new uid.
        """
        self.uid = uid

    def get_children(self, sorted=True):
        """
        Get direct children of this object.

        :param sorted: If the list has to be sorted or not.
        :return: The list with the children. If no childrens are present an emtpy list is returned.
        :rtype: list
        """
        keys = list(self.children.keys())
        if sorted:
            keys.sort()
        results = []
        for k in keys:
            results.append(self.children[k])
        return results

    def get_descendants(self, sort=False):
        """
        Get objects that depend on this object, i.e. those that would be affected by a cascading delete, etc.

        :param sort: If True the list will be a walk of the tree, e.g., distro -> [profile, sys, sys, profile, sys, sys]
        :return: This is a list of all descendants. May be empty if none exist.
        """
        results = []
        kids = self.get_children(sorted=sort)
        if not sort:
            results.extend(kids)
        for kid in kids:
            if sort:
                results.append(kid)
            grandkids = kid.get_descendants(sort=sort)
            results.extend(grandkids)
        return results

    def get_parent(self):
        """
        For objects with a tree relationship, what's the parent object?
        """
        return None

    def get_conceptual_parent(self):
        """
        The parent may just be a superclass for something like a subprofile. Get the first parent of a different type.

        :return: The first item which is conceptually not from the same type.
        """
        mtype = type(self)
        parent = self.get_parent()
        while parent is not None:
            ptype = type(parent)
            if mtype != ptype:
                self.conceptual_parent = parent
                return parent
            parent = parent.get_parent()
        return None

    def set_name(self, name):
        """
        Set the objects name.

        :param name: object name string
        :type name: str
        :return: True or CX
        """
        self.name = validate.object_name(name, self.parent)

    def set_comment(self, comment):
        """
        Setter for the comment of the item.

        :param comment: The new comment. If ``None`` the comment will be set to an emtpy string.
        """
        if comment is None:
            comment = ""
        self.comment = comment

    def set_owners(self, data):
        """
        The owners field is a comment unless using an authz module that pays attention to it,
        like authz_ownership, which ships with Cobbler but is off by default.

        :param data: This can be a string or a list which contains all owners.
        """
        self.owners = utils.input_string_or_list(data)

    def set_kernel_options(self, options):
        """
        Kernel options are a space delimited list, like 'a=b c=d e=f g h i=j' or a dict.

        :param options: The new kernel options as a space delimited list.
        """
        (success, value) = utils.input_string_or_dict(options, allow_multiples=True)
        if not success:
            raise CX(_("invalid kernel options"))
        else:
            self.kernel_options = value

    def set_kernel_options_post(self, options):
        """
        Post kernel options are a space delimited list, like 'a=b c=d e=f g h i=j' or a dict.

        :param options: The new kernel options as a space delimited list.
        """
        (success, value) = utils.input_string_or_dict(options, allow_multiples=True)
        if not success:
            raise CX(_("invalid post kernel options"))
        else:
            self.kernel_options_post = value

    def set_autoinstall_meta(self, options):
        """
        A comma delimited list of key value pairs, like 'a=b,c=d,e=f' or a dict.
        The meta tags are used as input to the templating system to preprocess automatic installation template files.

        :param options: The new options for the automatic installation meta options.
        :return: False if this does not succeed.
        """
        (success, value) = utils.input_string_or_dict(options, allow_multiples=True)
        if not success:
            return False
        else:
            self.autoinstall_meta = value

    def set_mgmt_classes(self, mgmt_classes):
        """
        Assigns a list of configuration management classes that can be assigned to any object, such as those used by
        Puppet's external_nodes feature.

        :param mgmt_classes: The new options for the management classes of an item.
        """
        mgmt_classes_split = utils.input_string_or_list(mgmt_classes)
        self.mgmt_classes = utils.input_string_or_list(mgmt_classes_split)

    def set_mgmt_parameters(self, mgmt_parameters):
        """
        A YAML string which can be assigned to any object, this is used by Puppet's external_nodes feature.

        :param mgmt_parameters: The management parameters for an item.
        """
        if mgmt_parameters == "<<inherit>>":
            self.mgmt_parameters = mgmt_parameters
        else:
            import yaml
            data = yaml.safe_load(mgmt_parameters)
            if type(data) is not dict:
                raise CX(_("Input YAML in Puppet Parameter field must evaluate to a dictionary."))
            self.mgmt_parameters = data

    def set_template_files(self, template_files):
        """
        A comma seperated list of source=destination templates that should be generated during a sync.

        :param template_files: The new value for the template files which are used for the item.
        :return: False if this does not succeed.
        """
        (success, value) = utils.input_string_or_dict(template_files, allow_multiples=False)
        if not success:
            return False
        else:
            self.template_files = value

    def set_boot_files(self, boot_files):
        """
        A comma seperated list of req_name=source_file_path that should be fetchable via tftp.

        :param boot_files: The new value for the boot files used by the item.
        :return: False if this does not succeed.
        """
        (success, value) = utils.input_string_or_dict(boot_files, allow_multiples=False)
        if not success:
            return False
        else:
            self.boot_files = value

    def set_fetchable_files(self, fetchable_files):
        """
        A comma seperated list of virt_name=path_to_template that should be fetchable via tftp or a webserver

        :param fetchable_files: Files which will be made available to external users.
        :return: False if this does not succeed.
        """
        (success, value) = utils.input_string_or_dict(fetchable_files, allow_multiples=False)
        if not success:
            return False
        else:
            self.fetchable_files = value

    def sort_key(self, sort_fields=[]):
        """
        Convert the item to a dict and sort the data after specific given fields.

        :param sort_fields: The fields to sort the data after.
        :return: The sorted data.
        """
        data = self.to_dict()
        return [data.get(x, "") for x in sort_fields]

    def find_match(self, kwargs, no_errors=False):
        """
        Find from a given dict if the item matches the kv-pairs.

        :param kwargs: The dict to match for in this item.
        :param no_errors: How strict this matching is.
        :return: True if matches or False if the item does not match.
        """
        # used by find() method in collection.py
        data = self.to_dict()
        for (key, value) in list(kwargs.items()):
            # Allow ~ to negate the compare
            if value is not None and value.startswith("~"):
                res = not self.find_match_single_key(data, key, value[1:], no_errors)
            else:
                res = self.find_match_single_key(data, key, value, no_errors)
            if not res:
                return False

        return True

    def find_match_single_key(self, data, key, value, no_errors=False):
        """
        Look if the data matches or not. This is an alternative for ``find_match()``.

        :param data: The data to search through.
        :param key: The key to look for int the item.
        :param value: The value for the key.
        :param no_errors: How strict this matching is.
        :return: Whether the data matches or not.
        :rtype: bool
        """
        # special case for systems
        key_found_already = False
        if "interfaces" in data:
            if key in ["mac_address", "ip_address", "netmask", "virt_bridge",
                       "dhcp_tag", "dns_name", "static_routes", "interface_type",
                       "interface_master", "bonding_opts", "bridge_opts",
                       "interface"]:
                key_found_already = True
                for (name, interface) in list(data["interfaces"].items()):
                    if value == name:
                        return True
                    if value is not None and key in interface:
                        if self.__find_compare(interface[key], value):
                            return True

        if key not in data:
            if not key_found_already:
                if not no_errors:
                    # FIXME: removed for 2.0 code, shouldn't cause any problems to not have an exception here?
                    # raise CX(_("searching for field that does not exist: %s" % key))
                    return False
            else:
                if value is not None:       # FIXME: new?
                    return False

        if value is None:
            return True
        else:
            return self.__find_compare(value, data[key])

    def dump_vars(self, data, format=True):
        """
        Dump all variables.

        :param data: Unused parameter in this method.
        :param format: Whether to format the output or not.
        :return: The raw or formatted data.
        """
        raw = utils.blender(self.collection_mgr.api, False, self)
        if format:
            return pprint.pformat(raw)
        else:
            return raw

    def set_depth(self, depth):
        """
        Setter for depth.

        :param depth: The new value for depth.
        """
        self.depth = depth

    def set_ctime(self, ctime):
        """
        Setter for the creation time of the object.

        :param ctime: The new creation time. Especially usefull for replication Cobbler.
        """
        self.ctime = ctime

    def set_mtime(self, mtime):
        """
        Setter for the modification time of the object.

        :param mtime: The new modification time.
        """
        self.mtime = mtime

    def set_parent(self, parent):
        """
        Set the parent object for this object.

        :param parent: The new parent object. This needs to be a descendant in the logical inheritance chain.
        """
        self.parent = parent

    def check_if_valid(self):
        """
        Raise exceptions if the object state is inconsistent
        """
        if not self.name:
            raise CX("Name is required")

# EOF<|MERGE_RESOLUTION|>--- conflicted
+++ resolved
@@ -242,17 +242,13 @@
         utils.from_dict_from_fields(self, _dict, self.get_fields())
 
     def to_dict(self):
-<<<<<<< HEAD
+        """
+        This converts everything in this object to a dictionary.
+
+        :return: A dictionary with all values present in this object.
+        """
         if not self.settings.cache_enabled:
-          return utils.to_dict_from_fields(self, self.get_fields())
-=======
-        """
-        This converts everything in this object to a dictionary.
-
-        :return: A dictionary with all values present in this object.
-        """
-        # return utils.to_dict_from_fields(self, self.get_fields())
->>>>>>> c2ee3477
+            return utils.to_dict_from_fields(self, self.get_fields())
 
         value = self.get_from_cache(self)
         if value is None:
