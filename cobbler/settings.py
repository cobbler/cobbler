--- conflicted
+++ resolved
@@ -34,95 +34,6 @@
 # we need.
 
 DEFAULTS = {
-<<<<<<< HEAD
-    "anamon_enabled"              : [0,"bool"],
-    "allow_duplicate_hostnames"   : [0,"bool"],
-    "allow_duplicate_macs"        : [0,"bool"],
-    "allow_duplicate_ips"         : [0,"bool"],
-    "allow_dynamic_settings"      : [0,"bool"],
-    "bind_chroot_path"            : ["","str"],
-    "bind_master"                 : ["127.0.0.1","str"],
-    "build_reporting_enabled"     : [0,"bool"],
-    "build_reporting_to_address"  : ["","str"],
-    "build_reporting_sender"      : ["","str"],
-    "build_reporting_subject"     : ["","str"],
-    "build_reporting_smtp_server" : ["localhost","str"],
-    "cheetah_import_whitelist"    : [["re", "random", "time"],"list"],
-    "cobbler_master"              : ["","str"],
-    "default_deployment_method"   : ["ssh","str"],
-    "default_kickstart"           : ["/var/lib/cobbler/kickstarts/default.ks","str"],
-    "default_name_servers"        : [[],"list"],
-    "default_name_servers_search" : [[],"list"],
-    "default_password_crypted"    : ["\$1\$mF86/UHC\$WvcIcX2t6crBz2onWxyac.","str"],
-    "default_template_type"       : ["cheetah","str"],
-    "default_virt_bridge"         : ["xenbr0","str"],
-    "default_virt_type"           : ["auto","str"],
-    "default_virt_file_size"      : [5,"int"],
-    "default_virt_disk_driver"    : ["raw","str"],
-    "default_virt_ram"            : [512,"int"],
-    "default_ownership"           : [["admin"],"list"],
-    "enable_gpxe"                 : [0,"bool"],
-    "enable_menu"                 : [1,"bool"],
-    "func_master"                 : ["overlord.example.org","str"],
-    "func_auto_setup"             : [0,"bool"],
-    "http_port"                   : [80,"int"],
-    "isc_set_host_name"           : [0,"bool"],
-    "ldap_server"                 : ["grimlock.devel.redhat.com","str"],
-    "ldap_base_dn"                : ["DC=devel,DC=redhat,DC=com","str"],
-    "ldap_port"                   : [389,"int"],
-    "ldap_tls"                    : ["on","str"],
-    "ldap_anonymous_bind"         : [1,"bool"],
-    "ldap_search_bind_dn"         : ["","str"],
-    "ldap_search_passwd"          : ["","str"],
-    "ldap_search_prefix"          : ['uid=',"str"],
-    "kerberos_realm"              : ["EXAMPLE.COM","str"],
-    "kernel_options"              : [{"lang":" ", "text":None, "ksdevice":"eth0"},"dict"],
-    "kernel_options_s390x"        : [{},"dict"],
-    "manage_dhcp"                 : [0,"bool"],
-    "manage_dns"                  : [0,"bool"],
-    "manage_tftp"                 : [1,"bool"],
-    "manage_tftpd"                : [1,"bool"],
-    "manage_rsync"                : [0,"bool"],
-    "manage_forward_zones"        : [[],"list"],
-    "manage_reverse_zones"        : [[],"list"],
-    "mgmt_classes"                : [[],"list"],
-    "mgmt_parameters"             : [{},"dict"],
-    "next_server"                 : ["127.0.0.1","str"],
-    "power_management_default_type" : ["ipmitool","str"],
-    "power_template_dir"          : ["/etc/cobbler/power","str"],
-    "puppet_auto_setup"           : [0,"bool"],
-    "sign_puppet_certs_automatically": [0,"bool"],
-    "pxe_just_once"               : [0,"bool"],
-    "iso_template_dir"            : ["/etc/cobbler/iso","str"],
-    "pxe_template_dir"            : ["/etc/cobbler/pxe","str"],
-    "redhat_management_permissive" : [0,"bool"],
-    "redhat_management_type"      : ["off","str"],
-    "redhat_management_key"       : ["","str"],
-    "redhat_management_server"    : ["xmlrpc.rhn.redhat.com","str"],
-    "register_new_installs"       : [0,"bool"],
-    "restart_dns"                 : [1,"bool"],
-    "restart_dhcp"                : [1,"bool"],
-    "restart_xinetd"              : [1,"bool"],
-    "run_install_triggers"        : [1,"bool"],
-    "scm_track_enabled"           : [0,"bool"],
-    "scm_track_mode"              : ["git","str"],
-    "server"                      : ["127.0.0.1","str"],
-    "client_use_localhost"        : ["","str"],
-    "snippetsdir"                 : ["/var/lib/cobbler/snippets","str"],
-    "template_remote_kickstarts"  : [0,"bool"],
-    "virt_auto_boot"              : [0,"bool"],
-    "webdir"                      : ["/var/www/cobbler","str"],
-    "buildisodir"                 : ["/var/cache/cobbler/buildiso","str"],
-    "xmlrpc_port"                 : [25151,"int"],
-    "yum_post_install_mirror"     : [1,"bool"],
-    "createrepo_flags"            : ["-c cache -s sha","str"],
-    "yum_distro_priority"         : [1,"int"],
-    "yumdownloader_flags"         : ["--resolve","str"],
-    "reposync_flags"              : ["-l -m -d","str"],
-    "ldap_management_default_type": ["authconfig","str"],
-    "consoles"                    : ["/var/consoles","str"],
-    "serializer_pretty_json"      : [0,"bool"],
-=======
     "anamon_enabled"              : 0,
     "allow_duplicate_hostnames"   : 0,
     "allow_duplicate_macs"        : 0,
@@ -213,13 +124,7 @@
     "ldap_management_default_type": "authconfig",
     "consoles"                    : "/var/consoles",
     "serializer_pretty_json"      : 0
->>>>>>> 4cda50da
 }
-
-FIELDS = [
-   ["name","","","Name",True,"Ex: server",0,"str"],
-   ["value","","","Value",True,"Ex: 127.0.0.1",0,"str"],
-]
 
 if os.path.exists("/srv/www/"):
     DEFAULTS["webdir"] = "/srv/www/cobbler"
@@ -272,24 +177,19 @@
        """
        Reset this object to reasonable default values.
        """
-       self.__dict__ = {}
-       for key in DEFAULTS.keys():
-           self.__dict__[key] = DEFAULTS[key][0]
-
-   def set(self,name,value):
-       return self.__setattr__(name,value)
+       self._attributes = DEFAULTS
 
    def printable(self):
        buf = ""
        buf = buf + _("defaults\n")
-       buf = buf + _("kernel options  : %s\n") % self.__dict__['kernel_options']
+       buf = buf + _("kernel options  : %s\n") % self._attributes['kernel_options']
        return buf
 
    def to_datastruct(self):
        """
        Return an easily serializable representation of the config.
        """
-       return self.__dict__
+       return self._attributes
 
    def from_datastruct(self,datastruct):
        """
@@ -299,50 +199,22 @@
           print _("warning: not loading empty structure for %s") % self.filename()
           return
   
-       self.clear()
-       self.__dict__.update(datastruct)
+       self._attributes = DEFAULTS
+       self._attributes.update(datastruct)
 
        return self
 
-   def __setattr__(self,name,value):
-       if DEFAULTS.has_key(name):
-           try:
-               if DEFAULTS[name][1] == "str":
-                   value = str(value)
-               elif DEFAULTS[name][1] == "int":
-                   value = int(value)
-               elif DEFAULTS[name][1] == "bool":
-                   if utils.input_boolean(value):
-                       value = 1
-                   else:
-                       value = 0
-               elif DEFAULTS[name][1] == "float":
-                   value = float(value)
-               elif DEFAULTS[name][1] == "list":
-                   value = utils.input_string_or_list(value)
-               elif DEFAULTS[name][1] == "dict":
-                   value = utils.input_string_or_hash(value)[1]
-           except:
-               raise AttributeError, "failed to set %s to %s" % (name,str(value))
-           
-           self.__dict__[name] = value
-           utils.update_settings_file(name,value)
-           return 0
-       else:
-           raise AttributeError, name
-
    def __getattr__(self,name):
-       try:
+       if self._attributes.has_key(name):
            if name == "kernel_options":
                # backwards compatibility -- convert possible string value to hash
-               (success, result) = utils.input_string_or_hash(self.__dict__[name], " ",allow_multiples=False)
-               self.__dict__[name] = result
+               (success, result) = utils.input_string_or_hash(self._attributes[name], " ",allow_multiples=False)
+               self._attributes[name] = result
                return result
-           return self.__dict__[name]
-       except:
-           if DEFAULTS.has_key(name):
-               lookup = DEFAULTS[name][0]
-               self.__dict__[name] = lookup
-               return lookup
-           else:
-               raise AttributeError, name+           return self._attributes[name]
+       elif DEFAULTS.has_key(name):
+           lookup = DEFAULTS[name]
+           self._attributes[name] = lookup
+           return lookup
+       else:
+           raise AttributeError, name