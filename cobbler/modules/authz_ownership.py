"""
Authorization module that allow users listed in
/etc/cobbler/users.conf to be permitted to access resources, with
the further restriction that cobbler objects can be edited to only
allow certain users/groups to access those specific objects.

Copyright 2008-2009, Red Hat, Inc and Others
Michael DeHaan <michael.dehaan AT gmail>

This program is free software; you can redistribute it and/or modify
it under the terms of the GNU General Public License as published by
the Free Software Foundation; either version 2 of the License, or
(at your option) any later version.

This program is distributed in the hope that it will be useful,
but WITHOUT ANY WARRANTY; without even the implied warranty of
MERCHANTABILITY or FITNESS FOR A PARTICULAR PURPOSE.  See the
GNU General Public License for more details.

You should have received a copy of the GNU General Public License
along with this program; if not, write to the Free Software
Foundation, Inc., 51 Franklin Street, Fifth Floor, Boston, MA
02110-1301  USA
"""


from future import standard_library
standard_library.install_aliases()
from builtins import str
from configparser import ConfigParser

import os

from cobbler.cexceptions import CX
from cobbler.utils import _


def register():
    """
    The mandatory cobbler module registration hook.
    """
    return "authz"


def __parse_config():
    etcfile = '/etc/cobbler/users.conf'
    if not os.path.exists(etcfile):
        raise CX(_("/etc/cobbler/users.conf does not exist"))
<<<<<<< HEAD
    config = ConfigParser.ConfigParser()
    # Make users case sensitive to handle kerberos
    config.optionxform = str
=======
    config = ConfigParser()
>>>>>>> fe137aed
    config.read(etcfile)
    alldata = {}
    sections = config.sections()
    for g in sections:
        alldata[str(g)] = {}
        opts = config.options(g)
        for o in opts:
            alldata[g][o] = 1
    return alldata


def __authorize_autoinst(api_handle, groups, user, autoinst):
    # the authorization rules for automatic installation file editing are a bit
    # of a special case.  Non-admin users can edit a automatic installation file
    # only if all objects that depend on that automatic installation file are
    # editable by the user in question.
    #
    # Example:
    #   if Pinky owns ProfileA
    #   and the Brain owns ProfileB
    #   and both profiles use the same automatic installation template
    #   and neither Pinky nor the Brain is an admin
    #   neither is allowed to edit the automatic installation template
    #   because they would make unwanted changes to each other
    #
    # In the above scenario the UI will explain the problem
    # and ask that the user asks the admin to resolve it if required.
    # NOTE: this function is only called by authorize so admin users are
    # cleared before this function is called.

    lst = api_handle.find_profile(autoinst=autoinst, return_list=True)
    lst.extend(api_handle.find_system(autoinst=autoinst, return_list=True))
    for obj in lst:
        if not __is_user_allowed(obj, groups, user, "write_autoinst", autoinst, None):
            return 0
    return 1


def __authorize_snippet(api_handle, groups, user, autoinst):
    # only allow admins to edit snippets -- since we don't have detection to see
    # where each snippet is in use
    for group in groups:
        if group not in ["admins", "admin"]:
            return False
    return True


def __is_user_allowed(obj, groups, user, resource, arg1, arg2):
    if user == "<DIRECT>":
        # system user, logged in via web.ss
        return True
    for group in groups:
        if group in ["admins", "admin"]:
            return True
    if obj.owners == []:
        return True
    for allowed in obj.owners:
        if user == allowed:
            # user match
            return True
        # else look for a group match
    for group in groups:
        if group == allowed:
            return True
    return 0


def authorize(api_handle, user, resource, arg1=None, arg2=None):
    """
    Validate a user against a resource.
    All users in the file are permitted by this module.
    """
    if user == "<DIRECT>":
        # CLI should always be permitted
        return True

    # everybody can get read-only access to everything
    # if they pass authorization, they don't have to be in users.conf
    if resource is not None:
        # FIXME: /cobbler/web should not be subject to user check in any case
        for x in ["get", "read", "/cobbler/web"]:
            if resource.startswith(x):
                return 1        # read operation is always ok.

    user_groups = __parse_config()

    # classify the type of operation
    modify_operation = False
    for criteria in ["save", "copy", "rename", "remove", "modify", "edit", "xapi", "background"]:
        if resource.find(criteria) != -1:
            modify_operation = True

    # FIXME: is everyone allowed to copy?  I think so.
    # FIXME: deal with the problem of deleted parents and promotion

    found_user = False
    found_groups = []
    grouplist = list(user_groups.keys())
    for g in grouplist:
        for x in user_groups[g]:
            if x == user:
                found_groups.append(g)
                found_user = True
                # if user is in the admin group, always authorize
                # regardless of the ownership of the object.
                if g == "admins" or g == "admin":
                    return True

    if not found_user:
        # if the user isn't anywhere in the file, reject regardless
        # they can still use read-only XMLRPC
        return 0
    if not modify_operation:
        # sufficient to allow access for non save/remove ops to all
        # users for now, may want to refine later.
        return True

    # now we have a modify_operation op, so we must check ownership
    # of the object.  remove ops pass in arg1 as a string name,
    # saves pass in actual objects, so we must treat them differently.
    # automatic installaton files are even more special so we call those
    # out to another function, rather than going through the rest of the
    # code here.

    if resource.find("write_autoinstall_template") != -1:
        return __authorize_autoinst(api_handle, found_groups, user, arg1)
    elif resource.find("read_autoinstall_template") != -1:
        return True

    # the API for editing snippets also needs to do something similar.
    # as with automatic installation files, though since they are more
    # widely used it's more restrictive

    if resource.find("write_autoinstall_snippet") != -1:
        return __authorize_snippet(api_handle, found_groups, user, arg1)
    elif resource.find("read_autoinstall_snipppet") != -1:
        return True

    obj = None
    if resource.find("remove") != -1:
        if resource == "remove_distro":
            obj = api_handle.find_distro(arg1)
        elif resource == "remove_profile":
            obj = api_handle.find_profile(arg1)
        elif resource == "remove_system":
            obj = api_handle.find_system(arg1)
        elif resource == "remove_repo":
            obj = api_handle.find_repo(arg1)
        elif resource == "remove_image":
            obj = api_handle.find_image(arg1)
    elif resource.find("save") != -1 or resource.find("modify") != -1:
        obj = arg1

    # if the object has no ownership data, allow access regardless
    if obj is None or obj.owners is None or obj.owners == []:
        return True

    return __is_user_allowed(obj, found_groups, user, resource, arg1, arg2)<|MERGE_RESOLUTION|>--- conflicted
+++ resolved
@@ -46,13 +46,7 @@
     etcfile = '/etc/cobbler/users.conf'
     if not os.path.exists(etcfile):
         raise CX(_("/etc/cobbler/users.conf does not exist"))
-<<<<<<< HEAD
-    config = ConfigParser.ConfigParser()
-    # Make users case sensitive to handle kerberos
-    config.optionxform = str
-=======
     config = ConfigParser()
->>>>>>> fe137aed
     config.read(etcfile)
     alldata = {}
     sections = config.sections()
