--- conflicted
+++ resolved
@@ -200,7 +200,7 @@
             # and the input start directory in the crawl.  We find the path segments
             # between and tack them on the network source path to find the explicit
             # network path to the distro that Anaconda can digest.
-            tail = utils.path_tail(self.path, base)
+            tail = self.path_tail(self.path, base)
             tree = self.network_root[:-1] + tail
             self.set_install_tree(distro, tree)
 
@@ -328,9 +328,9 @@
             archs = [ proposed_arch ]
 
         if len(archs)>1:
-            #if self.breed in [ "suse" ]:
-            #    self.logger.warning("directory %s holds multiple arches : %s" % (dirname, archs))
-            #    return
+            if self.breed in [ "suse" ]:
+                self.logger.warning("directory %s holds multiple arches : %s" % (dirname, archs))
+                return
             self.logger.warning("- Warning : Multiple archs found : %s" % (archs))
 
         distros_added = []
@@ -431,11 +431,7 @@
         """
 
         if self.network_root is not None:
-<<<<<<< HEAD
-            name = self.name
-=======
             name = self.name + "-".join(self.path_tail(os.path.dirname(self.path),dirname).split("/"))
->>>>>>> 4cda50da
         else:
             # remove the part that says /var/www/cobbler/ks_mirror/name
             name = "-".join(dirname.split("/")[5:])
