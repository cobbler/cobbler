--- conflicted
+++ resolved
@@ -38,7 +38,6 @@
 import item_mgmtclass
 import item_package
 import item_file
-import settings
 
 OBJECT_ACTIONS_MAP   = {
    "distro"    : "add copy edit find list remove rename report".split(" "),
@@ -49,7 +48,6 @@
    "mgmtclass" : "add copy edit find list remove rename report".split(" "),
    "package"   : "add copy edit find list remove rename report".split(" "),
    "file"      : "add copy edit find list remove rename report".split(" "),
-   "setting"   : "edit report".split(" "),
 } 
 OBJECT_TYPES = OBJECT_ACTIONS_MAP.keys()
 # would like to use from_iterable here, but have to support python 2.4
@@ -61,33 +59,16 @@
 ####################################################
 
 def report_items(remote, otype):
-   if otype == "setting":
-       items = remote.get_settings()
-       keys = items.keys()
-       keys.sort()
-       for key in keys:
-           item = {'name':key, 'value':items[key]}
-           report_item(remote,otype,item=item)
-   else:
-       items = remote.get_items(otype)
-       for x in items:
-           report_item(remote,otype,item=x)
+   items = remote.get_items(otype)
+   for x in items:
+      report_item(remote,otype,item=x)
 
 def report_item(remote,otype,item=None,name=None):
    if item is None:
-      if otype == "setting":
-          cur_settings = remote.get_settings()
-          try:
-              item = {'name':name, 'value':cur_settings[name]}
-          except:
-              print "Setting not found: %s" % name
-              sys.exit(1)
-      else:
-          item = remote.get_item(otype, name)
-          if item == "~":
-              print "No %s found: %s" % (otype, name)
-              sys.exit(1)
-
+      item = remote.get_item(otype, name)
+      if item == "~":
+          print "No %s found: %s" % (otype, name)
+          sys.exit(1)
    if otype == "distro":
       data = utils.printable_from_fields(item, item_distro.FIELDS)
    elif otype == "profile":
@@ -104,8 +85,6 @@
       data = utils.printable_from_fields(item,item_package.FIELDS)
    elif otype == "file":
       data = utils.printable_from_fields(item,item_file.FIELDS)
-   elif otype == "setting":
-      data = "%-40s: %s" % (item['name'],item['value'])
    print data
 
 def list_items(remote,otype):
@@ -284,8 +263,6 @@
             return item_package.FIELDS
         elif object_type == "file":
             return item_file.FIELDS
-        elif object_type == "setting":
-            return settings.FIELDS
 
     def object_command(self, object_type, object_action):
         """
@@ -320,30 +297,11 @@
                 sys.exit(1)
             if object_action in [ "add", "edit", "copy", "rename", "remove" ]:
                 try:
-<<<<<<< HEAD
-                    if object_type == "setting":        
-                        settings = self.remote.get_settings()
-                        if not settings.get('allow_dynamic_settings',False):
-                            raise RuntimeError("Dynamic settings changes are not enabled. Change the allow_dynamic_settings to 1 and restart cobblerd to enable dynamic settings changes")
-                        elif options.name == 'allow_dynamic_settings':
-                            raise RuntimeError("Cannot modify that setting live")
-                        elif self.remote.modify_setting(options.name,options.value,self.token):
-                            raise RuntimeError("Changing the setting failed")
-                    else:
-                        self.remote.xapi_object_edit(object_type, options.name, object_action, utils.strip_none(vars(options), omit_none=True), self.token)
-=======
                     self.remote.xapi_object_edit(object_type, options.name, object_action, utils.strip_none(vars(options), omit_none=True), self.token)
->>>>>>> 4cda50da
                 except xmlrpclib.Fault, (err):
                     (etype, emsg) = err.faultString.split(":",1)
                     print emsg[1:-1] # don't print the wrapping quotes
                     sys.exit(1)
-<<<<<<< HEAD
-                except RuntimeError, (err):
-                    print err.args[0]
-                    sys.exit(1)
-=======
->>>>>>> 4cda50da
             elif object_action == "getks":
                 if object_type == "profile":
                     data = self.remote.generate_kickstart(options.name,"")
@@ -605,5 +563,4 @@
     return sys.exit(rc)
 
 if __name__ == "__main__":
-    main()
-
+    main()