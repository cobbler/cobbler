--- conflicted
+++ resolved
@@ -156,12 +156,7 @@
         self.tftpd.add_single_system(system)
 
     def remove_single_system(self, name):
-<<<<<<< HEAD
         bootloc = self.tftpbootloc
-        system_record = self.systems.find(name=name)
-=======
-        bootloc = utils.tftpboot_location()
->>>>>>> fbc0afab
         # delete contents of autoinsts_sys/$name in webdir
         system_record = self.systems.find(name=name)
 
