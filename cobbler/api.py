--- conflicted
+++ resolved
@@ -69,11 +69,7 @@
 DEBUG = 5
 
 # FIXME: add --quiet depending on if not --verbose?
-<<<<<<< HEAD
-RSYNC_CMD =  "rsync -aL %s '%s' %s --progress"
-=======
 RSYNC_CMD =  "rsync -a %s '%s' %s --exclude-from=/etc/cobbler/rsync.exclude --progress"
->>>>>>> 4cda50da
 
 # notes on locking:
 # BootAPI is a singleton object
@@ -185,9 +181,11 @@
         API instance, regardless of the serializer type.
         """
         if not os.path.exists("/var/lib/cobbler/.mtime"):
-            fd = os.open("/var/lib/cobbler/.mtime", os.O_CREAT|os.O_RDWR, 0200)
-            os.write(fd, "0")
-            os.close(fd)
+            old = os.umask(0x777)
+            fd = open("/var/lib/cobbler/.mtime","w")
+            fd.write("0")
+            fd.close()
+            os.umask(old)
             return 0
         fd = open("/var/lib/cobbler/.mtime")
         data = fd.read().strip()
@@ -823,15 +821,6 @@
             if rsync_flags:
                 rsync_cmd = rsync_cmd + " " + rsync_flags
 
-<<<<<<< HEAD
-            # if --available-as was specified, limit the files we 
-            # pull down via rsync to just those that are critical
-            # to detecting what the distro is
-            if network_root is not None:
-                rsync_cmd = rsync_cmd + " --include-from=/etc/cobbler/import_rsync_whitelist"
-
-=======
->>>>>>> 4cda50da
             # kick off the rsync now
             utils.run_this(rsync_cmd, (spacer, mirror_url, path), self.logger)
 
