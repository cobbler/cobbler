--- conflicted
+++ resolved
@@ -194,11 +194,7 @@
     p.add_option("", "--kexec",
                  dest="use_kexec",
                  action="store_true",
-                 help="Instead of writing a new bootloader config when using --replace-self, just kexec the new kernel and initrd")
-    p.add_option("", "--no-copy-default",
-                 dest="no_copy_default",
-                 action="store_true",
-                 help="Do not copy the kernel args from the default kernel entry when using --replace-self")
+                 help="Instead of writing a new bootloader config when using --replace_self, just kexec the new kernel and initrd")
     p.add_option("", "--embed",
                  dest="embed_kickstart",
                  action="store_true",
@@ -236,7 +232,6 @@
         k.kopts_override      = options.kopts_override
         k.static_interface    = options.static_interface
         k.use_kexec           = options.use_kexec
-        k.no_copy_default     = options.no_copy_default
         k.should_poll         = options.should_poll
         k.embed_kickstart     = options.embed_kickstart
         k.virt_auto_boot      = options.virt_auto_boot
@@ -306,7 +301,7 @@
         # which uses the default boot entry in the grub.conf
         # as template for the new entry being added to that file.
         # look at /sbin/grubby --help for more info
-        self.no_copy_default   = None
+        self.grubby_copy_default  =  1
 
     #---------------------------------------------------
 
@@ -1016,11 +1011,7 @@
                         "--args", "\"%s\"" % k_args
                 ]
 
-<<<<<<< HEAD
-                if not self.no_copy_default:
-=======
                 if self.grubby_copy_default:
->>>>>>> 4cda50da
                     cmd.append("--copy-default")
 
                 boot_probe_ret_code, probe_output = self.get_boot_loader_info()
@@ -1052,19 +1043,11 @@
                     # FIXME - CHRP hardware uses a 'PPC PReP Boot' partition and doesn't require running ybin
                     print "- applying ybin changes"
                     cmd = [ "/sbin/ybin" ]
-<<<<<<< HEAD
                     utils.subprocess_call(cmd)
                 elif not ANCIENT_PYTHON and arch.startswith("s390"):
                     print "- applying zipl changes"
                     cmd = [ "/sbin/zipl" ]
                     utils.subprocess_call(cmd)
-=======
-                    utils.subprocess_call(cmd)
-                elif not ANCIENT_PYTHON and arch.startswith("s390"):
-                    print "- applying zipl changes"
-                    cmd = [ "/sbin/zipl" ]
-                    utils.subprocess_call(cmd)
->>>>>>> 4cda50da
                 else:
                     # if grubby --bootloader-probe returns lilo,
                     #    apply lilo changes
@@ -1341,14 +1324,10 @@
         path_list           = self.calc_virt_path(pd, virtname)
         size_list           = self.calc_virt_filesize(pd)
         driver_list         = self.calc_virt_drivers(pd)
-<<<<<<< HEAD
         if self.virt_type == 'openvz':
             disks = None
         else:
             disks           = self.merge_disk_data(path_list,size_list,driver_list)
-=======
-        disks               = self.merge_disk_data(path_list,size_list,driver_list)
->>>>>>> 4cda50da
         virt_auto_boot      = self.calc_virt_autoboot(pd, self.virt_auto_boot)
 
         results = create_func(
@@ -1369,7 +1348,7 @@
                 qemu_net_type    =  self.qemu_net_type
         )
 
-        #print results
+        print results
 
         if can_poll is not None and self.should_poll:
             import libvirt
@@ -1405,11 +1384,8 @@
                     print "- warning: failed to setup autoboot for %s, it will have to be configured manually" % virtname
             elif self.virt_type in [ "qemu", "kvm" ]:
                 utils.libvirt_enable_autostart(virtname)
-<<<<<<< HEAD
             elif self.virt_type in [ "openvz" ]:
                 pass
-=======
->>>>>>> 4cda50da
             else:
                 print "- warning: don't know how to autoboot this virt type yet"
             # else...
